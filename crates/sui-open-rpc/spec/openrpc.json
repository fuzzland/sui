{
  "openrpc": "1.2.6",
  "info": {
    "title": "Sui JSON-RPC",
    "description": "Sui JSON-RPC API for interaction with Sui Full node. Make RPC calls using https://fullnode.NETWORK.sui.io:443, where NETWORK is the network you want to use (testnet, devnet, mainnet). By default, local networks use port 9000.",
    "contact": {
      "name": "Mysten Labs",
      "url": "https://mystenlabs.com",
      "email": "build@mystenlabs.com"
    },
    "license": {
      "name": "Apache-2.0",
      "url": "https://raw.githubusercontent.com/MystenLabs/sui/main/LICENSE"
    },
<<<<<<< HEAD
    "version": "1.51.5"
=======
    "version": "1.50.1"
>>>>>>> e3841683
  },
  "methods": [
    {
      "name": "sui_devInspectTransactionBlock",
      "tags": [
        {
          "name": "Write API"
        }
      ],
      "description": "Runs the transaction in dev-inspect mode. Which allows for nearly any transaction (or Move call) with any arguments. Detailed results are provided, including both the transaction effects and any return values.",
      "params": [
        {
          "name": "sender_address",
          "required": true,
          "schema": {
            "$ref": "#/components/schemas/SuiAddress"
          }
        },
        {
          "name": "tx_bytes",
          "description": "BCS encoded TransactionKind(as opposed to TransactionData, which include gasBudget and gasPrice)",
          "required": true,
          "schema": {
            "$ref": "#/components/schemas/Base64"
          }
        },
        {
          "name": "gas_price",
          "description": "Gas is not charged, but gas usage is still calculated. Default to use reference gas price",
          "schema": {
            "$ref": "#/components/schemas/BigInt_for_uint64"
          }
        },
        {
          "name": "epoch",
          "description": "The epoch to perform the call. Will be set from the system state object if not provided",
          "schema": {
            "$ref": "#/components/schemas/BigInt_for_uint64"
          }
        },
        {
          "name": "additional_args",
          "description": "Additional arguments including gas_budget, gas_objects, gas_sponsor and skip_checks.",
          "schema": {
            "$ref": "#/components/schemas/DevInspectArgs"
          }
        }
      ],
      "result": {
        "name": "DevInspectResults",
        "required": true,
        "schema": {
          "$ref": "#/components/schemas/DevInspectResults"
        }
      },
      "examples": [
        {
          "name": "Runs the transaction in dev-inspect mode. Which allows for nearly any transaction (or Move call) with any arguments. Detailed results are provided, including both the transaction effects and any return values.",
          "params": [
            {
              "name": "sender_address",
              "value": "0xd70420418b84502e506794227f897237764dde8d79a01ab2104bf742a277a2ab"
            },
            {
              "name": "tx_bytes",
              "value": "AAACACBnxtMcbJcOVn8D72fYEaT4Q2ZbjePygvpIs+AQO6m77QEAagYVO5/EhuEB8OnicDrIZm0GrsxN3355JqNhlwxlpbECAAAAAAAAACDoQ3EipycU+/EOvBcDPFtMkZiSbdzWAw3CwdmQCAtBWAEBAQEBAAEAAC9cVD1xauQ9RT3rOxmbva8bxwMMdoL4dwPc5DEkj+3gASxDgF0Nb1QCp60Npb3sVJx83qBrxKHTOaIlIe6pM7iJAgAAAAAAAAAgnvsgc1pPauyCE27/c+aBnHN3fSsxRAWdEJYzYFOryNAvXFQ9cWrkPUU96zsZm72vG8cDDHaC+HcD3OQxJI/t4AoAAAAAAAAAoIYBAAAAAAAA"
            },
            {
              "name": "gas_price",
              "value": 1000
            },
            {
              "name": "epoch",
              "value": 8888
            },
            {
              "name": "additional_args",
              "value": null
            }
          ],
          "result": {
            "name": "Result",
            "value": {
              "effects": {
                "messageVersion": "v1",
                "status": {
                  "status": "success"
                },
                "executedEpoch": "0",
                "gasUsed": {
                  "computationCost": "100",
                  "storageCost": "100",
                  "storageRebate": "10",
                  "nonRefundableStorageFee": "0"
                },
                "transactionDigest": "76gyHCk7FRrGACRqXM7Ybj5uJLtAzgEMJ5P9CeEzxZSG",
                "mutated": [
                  {
                    "owner": {
                      "AddressOwner": "0x2f5c543d716ae43d453deb3b199bbdaf1bc7030c7682f87703dce431248fede0"
                    },
                    "reference": {
                      "objectId": "0x2c43805d0d6f5402a7ad0da5bdec549c7cdea06bc4a1d339a22521eea933b889",
                      "version": 2,
                      "digest": "BhbWpBeESxuRWvmvLMyb2JNUuFa6j4aG1T4WUiPgKAHm"
                    }
                  },
                  {
                    "owner": {
                      "AddressOwner": "0x67c6d31c6c970e567f03ef67d811a4f843665b8de3f282fa48b3e0103ba9bbed"
                    },
                    "reference": {
                      "objectId": "0x6a06153b9fc486e101f0e9e2703ac8666d06aecc4ddf7e7926a361970c65a5b1",
                      "version": 2,
                      "digest": "GdfET1avZReDftpJNB8LSuHJ2cKUheSbEaLMzuPVXHsM"
                    }
                  }
                ],
                "gasObject": {
                  "owner": {
                    "ObjectOwner": "0x2f5c543d716ae43d453deb3b199bbdaf1bc7030c7682f87703dce431248fede0"
                  },
                  "reference": {
                    "objectId": "0x2c43805d0d6f5402a7ad0da5bdec549c7cdea06bc4a1d339a22521eea933b889",
                    "version": 2,
                    "digest": "BhbWpBeESxuRWvmvLMyb2JNUuFa6j4aG1T4WUiPgKAHm"
                  }
                },
                "eventsDigest": "6kerMphN4S5QTfd9TAhwMiFq1q9c2YwfpheBfWm85vUq"
              },
              "events": []
            }
          }
        }
      ]
    },
    {
      "name": "sui_dryRunTransactionBlock",
      "tags": [
        {
          "name": "Write API"
        }
      ],
      "description": "Return transaction execution effects including the gas cost summary, while the effects are not committed to the chain.",
      "params": [
        {
          "name": "tx_bytes",
          "required": true,
          "schema": {
            "$ref": "#/components/schemas/Base64"
          }
        }
      ],
      "result": {
        "name": "DryRunTransactionBlockResponse",
        "required": true,
        "schema": {
          "$ref": "#/components/schemas/DryRunTransactionBlockResponse"
        }
      },
      "examples": [
        {
          "name": "Dry runs a transaction block to get back estimated gas fees and other potential effects.",
          "params": [
            {
              "name": "tx_bytes",
              "value": "AAACACB7qR3cfnF89wjJNwYPBASHNuwz+xdG2Zml5YzVxnftgAEAT4LxyFh7mNZMAL+0bDhDvYv2zPp8ZahhOGmM0f3Kw9wCAAAAAAAAACCxDABG4pPAjOwPQHg9msS/SrtNf4IGR/2F0ZGD3ufH/wEBAQEBAAEAAGH7tbTzQqQL2/h/5KlGueONGM+P/HsAALl1F1x7apV2AejYx86GPzE9o9vZKoPvJtEouI/ma/JuDg0Jza9yfR2EAgAAAAAAAAAgzMqpegLMOpgEFnDhYJ23FOmFjJbp5GmFXxzzv9+X6GVh+7W080KkC9v4f+SpRrnjjRjPj/x7AAC5dRdce2qVdgoAAAAAAAAAoIYBAAAAAAAA"
            }
          ],
          "result": {
            "name": "Result",
            "value": {
              "digest": "DNtx7EmGqSywGbnSC1CKoqmBFEXGvApXpRVt6bU855xP",
              "transaction": {
                "data": {
                  "messageVersion": "v1",
                  "transaction": {
                    "kind": "ProgrammableTransaction",
                    "inputs": [
                      {
                        "type": "pure",
                        "valueType": "address",
                        "value": "0x7ba91ddc7e717cf708c937060f04048736ec33fb1746d999a5e58cd5c677ed80"
                      },
                      {
                        "type": "object",
                        "objectType": "immOrOwnedObject",
                        "objectId": "0x4f82f1c8587b98d64c00bfb46c3843bd8bf6ccfa7c65a86138698cd1fdcac3dc",
                        "version": "2",
                        "digest": "Cv7n2YaM7Am1ssZGu4khsFkcKHnpgVhwFCSs4kLjrtLW"
                      }
                    ],
                    "transactions": [
                      {
                        "TransferObjects": [
                          [
                            {
                              "Input": 1
                            }
                          ],
                          {
                            "Input": 0
                          }
                        ]
                      }
                    ]
                  },
                  "sender": "0x61fbb5b4f342a40bdbf87fe4a946b9e38d18cf8ffc7b0000b975175c7b6a9576",
                  "gasData": {
                    "payment": [
                      {
                        "objectId": "0xe8d8c7ce863f313da3dbd92a83ef26d128b88fe66bf26e0e0d09cdaf727d1d84",
                        "version": 2,
                        "digest": "EnRQXe1hDGAJCFyF2ds2GmPHdvf9V6yxf24LisEsDkYt"
                      }
                    ],
                    "owner": "0x61fbb5b4f342a40bdbf87fe4a946b9e38d18cf8ffc7b0000b975175c7b6a9576",
                    "price": "10",
                    "budget": "100000"
                  }
                },
                "txSignatures": [
                  "AG+AHZMT7BZWQVagaGfENXyiFQ2nYRkG4XdnwqwToeJEmZ4J1IxKw0xKzTATGiUzFedY/nxKVuHikFibNlZ3wg9Dij1TvBYKLcfLNo8fq6GASb9yfo6uvuwNUBGkTf54wQ=="
                ]
              },
              "rawTransaction": "AQAAAAAAAgAge6kd3H5xfPcIyTcGDwQEhzbsM/sXRtmZpeWM1cZ37YABAE+C8chYe5jWTAC/tGw4Q72L9sz6fGWoYThpjNH9ysPcAgAAAAAAAAAgsQwARuKTwIzsD0B4PZrEv0q7TX+CBkf9hdGRg97nx/8BAQEBAQABAABh+7W080KkC9v4f+SpRrnjjRjPj/x7AAC5dRdce2qVdgHo2MfOhj8xPaPb2SqD7ybRKLiP5mvybg4NCc2vcn0dhAIAAAAAAAAAIMzKqXoCzDqYBBZw4WCdtxTphYyW6eRphV8c87/fl+hlYfu1tPNCpAvb+H/kqUa5440Yz4/8ewAAuXUXXHtqlXYKAAAAAAAAAKCGAQAAAAAAAAFhAG+AHZMT7BZWQVagaGfENXyiFQ2nYRkG4XdnwqwToeJEmZ4J1IxKw0xKzTATGiUzFedY/nxKVuHikFibNlZ3wg9Dij1TvBYKLcfLNo8fq6GASb9yfo6uvuwNUBGkTf54wQ==",
              "effects": {
                "messageVersion": "v1",
                "status": {
                  "status": "success"
                },
                "executedEpoch": "0",
                "gasUsed": {
                  "computationCost": "100",
                  "storageCost": "100",
                  "storageRebate": "10",
                  "nonRefundableStorageFee": "0"
                },
                "transactionDigest": "8UExPV121BEfWkbymSPDYhh23rVNh3MSWtC5juJ9JGMJ",
                "mutated": [
                  {
                    "owner": {
                      "AddressOwner": "0x61fbb5b4f342a40bdbf87fe4a946b9e38d18cf8ffc7b0000b975175c7b6a9576"
                    },
                    "reference": {
                      "objectId": "0xe8d8c7ce863f313da3dbd92a83ef26d128b88fe66bf26e0e0d09cdaf727d1d84",
                      "version": 2,
                      "digest": "EnRQXe1hDGAJCFyF2ds2GmPHdvf9V6yxf24LisEsDkYt"
                    }
                  },
                  {
                    "owner": {
                      "AddressOwner": "0x7ba91ddc7e717cf708c937060f04048736ec33fb1746d999a5e58cd5c677ed80"
                    },
                    "reference": {
                      "objectId": "0x4f82f1c8587b98d64c00bfb46c3843bd8bf6ccfa7c65a86138698cd1fdcac3dc",
                      "version": 2,
                      "digest": "Cv7n2YaM7Am1ssZGu4khsFkcKHnpgVhwFCSs4kLjrtLW"
                    }
                  }
                ],
                "gasObject": {
                  "owner": {
                    "ObjectOwner": "0x61fbb5b4f342a40bdbf87fe4a946b9e38d18cf8ffc7b0000b975175c7b6a9576"
                  },
                  "reference": {
                    "objectId": "0xe8d8c7ce863f313da3dbd92a83ef26d128b88fe66bf26e0e0d09cdaf727d1d84",
                    "version": 2,
                    "digest": "EnRQXe1hDGAJCFyF2ds2GmPHdvf9V6yxf24LisEsDkYt"
                  }
                },
                "eventsDigest": "55TNn3v5vpuXjQfjqamw76P9GZD522pumo4NuT7RYeFB"
              },
              "objectChanges": [
                {
                  "type": "transferred",
                  "sender": "0x61fbb5b4f342a40bdbf87fe4a946b9e38d18cf8ffc7b0000b975175c7b6a9576",
                  "recipient": {
                    "AddressOwner": "0x7ba91ddc7e717cf708c937060f04048736ec33fb1746d999a5e58cd5c677ed80"
                  },
                  "objectType": "0x2::example::Object",
                  "objectId": "0x4f82f1c8587b98d64c00bfb46c3843bd8bf6ccfa7c65a86138698cd1fdcac3dc",
                  "version": "2",
                  "digest": "B3xLC8EbyvTxy5pgiwTNUzHLa6kS7uwD6sZdErKB8F8f"
                }
              ]
            }
          }
        }
      ]
    },
    {
      "name": "sui_dryRunTransactionBlockOverride",
      "tags": [
        {
          "name": "Write API"
        }
      ],
      "params": [
        {
          "name": "tx_bytes",
          "required": true,
          "schema": {
            "$ref": "#/components/schemas/Base64"
          }
        },
        {
          "name": "override_objects",
          "required": true,
          "schema": {
            "$ref": "#/components/schemas/Base64"
          }
        }
      ],
      "result": {
        "name": "DryRunTransactionBlockResponse",
        "required": true,
        "schema": {
          "$ref": "#/components/schemas/DryRunTransactionBlockResponse"
        }
      }
    },
    {
      "name": "sui_executeTransactionBlock",
      "tags": [
        {
          "name": "Write API"
        }
      ],
      "description": "Execute the transaction and wait for results if desired. Request types: 1. WaitForEffectsCert: waits for TransactionEffectsCert and then return to client.     This mode is a proxy for transaction finality. 2. WaitForLocalExecution: waits for TransactionEffectsCert and make sure the node     executed the transaction locally before returning the client. The local execution     makes sure this node is aware of this transaction when client fires subsequent queries.     However if the node fails to execute the transaction locally in a timely manner,     a bool type in the response is set to false to indicated the case. request_type is default to be `WaitForEffectsCert` unless options.show_events or options.show_effects is true",
      "params": [
        {
          "name": "tx_bytes",
          "description": "BCS serialized transaction data bytes without its type tag, as base-64 encoded string.",
          "required": true,
          "schema": {
            "$ref": "#/components/schemas/Base64"
          }
        },
        {
          "name": "signatures",
          "description": "A list of signatures (`flag || signature || pubkey` bytes, as base-64 encoded string). Signature is committed to the intent message of the transaction data, as base-64 encoded string.",
          "required": true,
          "schema": {
            "type": "array",
            "items": {
              "$ref": "#/components/schemas/Base64"
            }
          }
        },
        {
          "name": "options",
          "description": "options for specifying the content to be returned",
          "schema": {
            "$ref": "#/components/schemas/TransactionBlockResponseOptions"
          }
        },
        {
          "name": "request_type",
          "description": "The request type, derived from `SuiTransactionBlockResponseOptions` if None",
          "schema": {
            "$ref": "#/components/schemas/ExecuteTransactionRequestType"
          }
        }
      ],
      "result": {
        "name": "SuiTransactionBlockResponse",
        "required": true,
        "schema": {
          "$ref": "#/components/schemas/TransactionBlockResponse"
        }
      },
      "examples": [
        {
          "name": "Executes a transaction with serialized signatures.",
          "params": [
            {
              "name": "tx_bytes",
              "value": "AAACACBqEB6aOvXIBwES+Ahkizbvv43uihqC3kbZUE6WoRCKFwEAjvdvVsOZYzousxC8qRJOXy84znOeqsu2YAaIgE4HhEgCAAAAAAAAACB9w3+ufZMpihJFwxtCBojBaGy00TVtFxgN2C6TpIPFqwEBAQEBAAEAAAS0l6kWtGVmCaf6gnoJGE1vR2gdO6dM4NejbGSysfiHAZ+Q9/hmzCnfsdpjc86U+dldylpA9OF2mRjuv5+64AvTAgAAAAAAAAAgjleHL0UiRGjh/BfIFHCJ3EMY/dQA22c2TvNQyVJnbYUEtJepFrRlZgmn+oJ6CRhNb0doHTunTODXo2xksrH4hwoAAAAAAAAAoIYBAAAAAAAA"
            },
            {
              "name": "signatures",
              "value": [
                "AKD4XdltkCyBi1Heb4EJJ3lzuV3F4u7+CYeaE+Fd7qXpaT17yd4tHWjMf4CWq3TuXBLxTpkc2MV39P6p7eMV8QnqvbuA0Q1Bqu4RHV3JPpqmH+C527hWJGUBOZN1j9sg8w=="
              ]
            },
            {
              "name": "options",
              "value": {
                "showInput": true,
                "showRawInput": true,
                "showEffects": true,
                "showEvents": true,
                "showObjectChanges": true,
                "showBalanceChanges": true,
                "showRawEffects": false
              }
            },
            {
              "name": "request_type",
              "value": "WaitForLocalExecution"
            }
          ],
          "result": {
            "name": "Result",
            "value": {
              "digest": "Gx7V6EteEAqSsptc1kbi1nUEMP7mhr4qV2cYS7JjzbBd",
              "transaction": {
                "data": {
                  "messageVersion": "v1",
                  "transaction": {
                    "kind": "ProgrammableTransaction",
                    "inputs": [
                      {
                        "type": "pure",
                        "valueType": "address",
                        "value": "0x6a101e9a3af5c8070112f808648b36efbf8dee8a1a82de46d9504e96a1108a17"
                      },
                      {
                        "type": "object",
                        "objectType": "immOrOwnedObject",
                        "objectId": "0x8ef76f56c399633a2eb310bca9124e5f2f38ce739eaacbb6600688804e078448",
                        "version": "2",
                        "digest": "9Tvs1pGrMbNv7kkr1PoKLsWamyQpaFz5UWbL2AQ1ezk2"
                      }
                    ],
                    "transactions": [
                      {
                        "TransferObjects": [
                          [
                            {
                              "Input": 1
                            }
                          ],
                          {
                            "Input": 0
                          }
                        ]
                      }
                    ]
                  },
                  "sender": "0x04b497a916b4656609a7fa827a09184d6f47681d3ba74ce0d7a36c64b2b1f887",
                  "gasData": {
                    "payment": [
                      {
                        "objectId": "0x9f90f7f866cc29dfb1da6373ce94f9d95dca5a40f4e1769918eebf9fbae00bd3",
                        "version": 2,
                        "digest": "AaeJbTYkUuyromsivxzkoxSkHt7pCESTyQG7xz6nbQ2G"
                      }
                    ],
                    "owner": "0x04b497a916b4656609a7fa827a09184d6f47681d3ba74ce0d7a36c64b2b1f887",
                    "price": "10",
                    "budget": "100000"
                  }
                },
                "txSignatures": [
                  "AKD4XdltkCyBi1Heb4EJJ3lzuV3F4u7+CYeaE+Fd7qXpaT17yd4tHWjMf4CWq3TuXBLxTpkc2MV39P6p7eMV8QnqvbuA0Q1Bqu4RHV3JPpqmH+C527hWJGUBOZN1j9sg8w=="
                ]
              },
              "rawTransaction": "AQAAAAAAAgAgahAemjr1yAcBEvgIZIs277+N7ooagt5G2VBOlqEQihcBAI73b1bDmWM6LrMQvKkSTl8vOM5znqrLtmAGiIBOB4RIAgAAAAAAAAAgfcN/rn2TKYoSRcMbQgaIwWhstNE1bRcYDdguk6SDxasBAQEBAQABAAAEtJepFrRlZgmn+oJ6CRhNb0doHTunTODXo2xksrH4hwGfkPf4Zswp37HaY3POlPnZXcpaQPThdpkY7r+fuuAL0wIAAAAAAAAAII5Xhy9FIkRo4fwXyBRwidxDGP3UANtnNk7zUMlSZ22FBLSXqRa0ZWYJp/qCegkYTW9HaB07p0zg16NsZLKx+IcKAAAAAAAAAKCGAQAAAAAAAAFhAKD4XdltkCyBi1Heb4EJJ3lzuV3F4u7+CYeaE+Fd7qXpaT17yd4tHWjMf4CWq3TuXBLxTpkc2MV39P6p7eMV8QnqvbuA0Q1Bqu4RHV3JPpqmH+C527hWJGUBOZN1j9sg8w==",
              "effects": {
                "messageVersion": "v1",
                "status": {
                  "status": "success"
                },
                "executedEpoch": "0",
                "gasUsed": {
                  "computationCost": "100",
                  "storageCost": "100",
                  "storageRebate": "10",
                  "nonRefundableStorageFee": "0"
                },
                "transactionDigest": "9agZ3azEMgMqxrDVG8P4GddELfWag2HhimEkpjixHhGE",
                "mutated": [
                  {
                    "owner": {
                      "AddressOwner": "0x04b497a916b4656609a7fa827a09184d6f47681d3ba74ce0d7a36c64b2b1f887"
                    },
                    "reference": {
                      "objectId": "0x9f90f7f866cc29dfb1da6373ce94f9d95dca5a40f4e1769918eebf9fbae00bd3",
                      "version": 2,
                      "digest": "AaeJbTYkUuyromsivxzkoxSkHt7pCESTyQG7xz6nbQ2G"
                    }
                  },
                  {
                    "owner": {
                      "AddressOwner": "0x6a101e9a3af5c8070112f808648b36efbf8dee8a1a82de46d9504e96a1108a17"
                    },
                    "reference": {
                      "objectId": "0x8ef76f56c399633a2eb310bca9124e5f2f38ce739eaacbb6600688804e078448",
                      "version": 2,
                      "digest": "9Tvs1pGrMbNv7kkr1PoKLsWamyQpaFz5UWbL2AQ1ezk2"
                    }
                  }
                ],
                "gasObject": {
                  "owner": {
                    "ObjectOwner": "0x04b497a916b4656609a7fa827a09184d6f47681d3ba74ce0d7a36c64b2b1f887"
                  },
                  "reference": {
                    "objectId": "0x9f90f7f866cc29dfb1da6373ce94f9d95dca5a40f4e1769918eebf9fbae00bd3",
                    "version": 2,
                    "digest": "AaeJbTYkUuyromsivxzkoxSkHt7pCESTyQG7xz6nbQ2G"
                  }
                },
                "eventsDigest": "816hEv4WAW2reK9xkf11PeHiaZJrp7PQT9oGJZhdf9TN"
              },
              "objectChanges": [
                {
                  "type": "transferred",
                  "sender": "0x04b497a916b4656609a7fa827a09184d6f47681d3ba74ce0d7a36c64b2b1f887",
                  "recipient": {
                    "AddressOwner": "0x6a101e9a3af5c8070112f808648b36efbf8dee8a1a82de46d9504e96a1108a17"
                  },
                  "objectType": "0x2::example::Object",
                  "objectId": "0x8ef76f56c399633a2eb310bca9124e5f2f38ce739eaacbb6600688804e078448",
                  "version": "2",
                  "digest": "7PsBHpUW6yfGNov2WrbVafLjgT9nYziQ3gVDbRq6zTbF"
                }
              ]
            }
          }
        }
      ]
    },
    {
      "name": "sui_getChainIdentifier",
      "tags": [
        {
          "name": "Read API"
        }
      ],
      "description": "Return the first four bytes of the chain's genesis checkpoint digest.",
      "params": [],
      "result": {
        "name": "String",
        "required": true,
        "schema": {
          "type": "string"
        }
      },
      "examples": [
        {
          "name": "Gets the identifier for the chain receiving the POST.",
          "params": [],
          "result": {
            "name": "Result",
            "value": "4c78adac"
          }
        }
      ]
    },
    {
      "name": "sui_getCheckpoint",
      "tags": [
        {
          "name": "Read API"
        }
      ],
      "description": "Return a checkpoint",
      "params": [
        {
          "name": "id",
          "description": "Checkpoint identifier, can use either checkpoint digest, or checkpoint sequence number as input.",
          "required": true,
          "schema": {
            "$ref": "#/components/schemas/CheckpointId"
          }
        }
      ],
      "result": {
        "name": "Checkpoint",
        "required": true,
        "schema": {
          "$ref": "#/components/schemas/Checkpoint"
        }
      },
      "examples": [
        {
          "name": "Gets checkpoint information for the checkpoint ID in the request.",
          "params": [
            {
              "name": "id",
              "value": "1000"
            }
          ],
          "result": {
            "name": "Result",
            "value": {
              "epoch": "5000",
              "sequenceNumber": "1000",
              "digest": "G6Dtzr1ZSfHFhotGsTE3cLENa7L1ooe1BBvknAUsARbV",
              "networkTotalTransactions": "792385",
              "previousDigest": "6tBy8RXZKrdrB4XkMQn7J3MNG4fQCo9XcRduFFvYrL5Z",
              "epochRollingGasCostSummary": {
                "computationCost": "0",
                "storageCost": "0",
                "storageRebate": "0",
                "nonRefundableStorageFee": "0"
              },
              "timestampMs": "1676911928",
              "transactions": [
                "mN8YNBgVR3wB7vfXmjVgDRF4oqxVRRjzmJ6U4mzbq77"
              ],
              "checkpointCommitments": [],
              "validatorSignature": "wAAAAAAAAAAAAAAAAAAAAAAAAAAAAAAAAAAAAAAAAAAAAAAAAAAAAAAAAAAAAAAA"
            }
          }
        }
      ]
    },
    {
      "name": "sui_getCheckpoints",
      "tags": [
        {
          "name": "Read API"
        }
      ],
      "description": "Return paginated list of checkpoints",
      "params": [
        {
          "name": "cursor",
          "description": "An optional paging cursor. If provided, the query will start from the next item after the specified cursor. Default to start from the first item if not specified.",
          "schema": {
            "$ref": "#/components/schemas/BigInt_for_uint64"
          }
        },
        {
          "name": "limit",
          "description": "Maximum item returned per page, default to [QUERY_MAX_RESULT_LIMIT_CHECKPOINTS] if not specified.",
          "schema": {
            "type": "integer",
            "format": "uint",
            "minimum": 0.0
          }
        },
        {
          "name": "descending_order",
          "description": "query result ordering, default to false (ascending order), oldest record first.",
          "required": true,
          "schema": {
            "type": "boolean"
          }
        }
      ],
      "result": {
        "name": "CheckpointPage",
        "required": true,
        "schema": {
          "$ref": "#/components/schemas/Page_for_Checkpoint_and_BigInt_for_uint64"
        }
      },
      "examples": [
        {
          "name": "Gets a paginated list in descending order of all checkpoints starting at the provided cursor. Each page of results has a maximum number of checkpoints set by the provided limit.",
          "params": [
            {
              "name": "cursor",
              "value": "1004"
            },
            {
              "name": "limit",
              "value": 4
            },
            {
              "name": "descending_order",
              "value": false
            }
          ],
          "result": {
            "name": "Result",
            "value": {
              "data": [
                {
                  "epoch": "5000",
                  "sequenceNumber": "1005",
                  "digest": "9zA7Q9Ka1ykvYjSQGhQCdCf32FZkcWNWx7L22JczXGsk",
                  "networkTotalTransactions": "792385",
                  "previousDigest": "8BLFxLTjWZ2KqaGc3FjR1o9aL6kbyYrmhuNfJLU1ehYt",
                  "epochRollingGasCostSummary": {
                    "computationCost": "0",
                    "storageCost": "0",
                    "storageRebate": "0",
                    "nonRefundableStorageFee": "0"
                  },
                  "timestampMs": "1676911928",
                  "transactions": [
                    "7RudGLkQDBNJyqrptkrNU66Zd3pvq8MHVAHYz9WpBm59"
                  ],
                  "checkpointCommitments": [],
                  "validatorSignature": "wAAAAAAAAAAAAAAAAAAAAAAAAAAAAAAAAAAAAAAAAAAAAAAAAAAAAAAAAAAAAAAA"
                },
                {
                  "epoch": "5000",
                  "sequenceNumber": "1006",
                  "digest": "FAUWHyWacmb4Vg4QGi9a6gqeVb7ixAZiL73FaGd6WpoV",
                  "networkTotalTransactions": "792385",
                  "previousDigest": "6Pn25cieaE62AT6BwCeBoca13AGZuneucaaTGqt3gNCo",
                  "epochRollingGasCostSummary": {
                    "computationCost": "0",
                    "storageCost": "0",
                    "storageRebate": "0",
                    "nonRefundableStorageFee": "0"
                  },
                  "timestampMs": "1676911928",
                  "transactions": [
                    "7r7tmP5hzgrusiN6cucFwfTveqDb7K75tMJ7oNCyoDmy"
                  ],
                  "checkpointCommitments": [],
                  "validatorSignature": "wAAAAAAAAAAAAAAAAAAAAAAAAAAAAAAAAAAAAAAAAAAAAAAAAAAAAAAAAAAAAAAA"
                },
                {
                  "epoch": "5000",
                  "sequenceNumber": "1007",
                  "digest": "B3mzC6gy87SomUQwPsmVY7mtwkZLxfm5WwNi3kKyEb3x",
                  "networkTotalTransactions": "792385",
                  "previousDigest": "CnHTfdUJr1UUqwXkYUhbQjXeM16xR33UR62jE72toCis",
                  "epochRollingGasCostSummary": {
                    "computationCost": "0",
                    "storageCost": "0",
                    "storageRebate": "0",
                    "nonRefundableStorageFee": "0"
                  },
                  "timestampMs": "1676911928",
                  "transactions": [
                    "Gb1UDqhmKMzMJ5FL37kBqCcuy4TtBL2ay3qec8tEUBLj"
                  ],
                  "checkpointCommitments": [],
                  "validatorSignature": "wAAAAAAAAAAAAAAAAAAAAAAAAAAAAAAAAAAAAAAAAAAAAAAAAAAAAAAAAAAAAAAA"
                },
                {
                  "epoch": "5000",
                  "sequenceNumber": "1008",
                  "digest": "HunuJWKu7azBfS47rJTq9FHTMvUDNVo2SK4hQeh5brXp",
                  "networkTotalTransactions": "792385",
                  "previousDigest": "38fLUfuigyzLPEDrsmRhcQmhKtbEUohuFBP9NDcWBmFz",
                  "epochRollingGasCostSummary": {
                    "computationCost": "0",
                    "storageCost": "0",
                    "storageRebate": "0",
                    "nonRefundableStorageFee": "0"
                  },
                  "timestampMs": "1676911928",
                  "transactions": [
                    "GWTS9QR7mjNz9fBWGkk4JZU3mrzMXrmj74uS59Cd5und"
                  ],
                  "checkpointCommitments": [],
                  "validatorSignature": "wAAAAAAAAAAAAAAAAAAAAAAAAAAAAAAAAAAAAAAAAAAAAAAAAAAAAAAAAAAAAAAA"
                }
              ],
              "nextCursor": "1008",
              "hasNextPage": true
            }
          }
        }
      ]
    },
    {
      "name": "sui_getEvents",
      "tags": [
        {
          "name": "Read API"
        }
      ],
      "description": "Return transaction events.",
      "params": [
        {
          "name": "transaction_digest",
          "description": "the event query criteria.",
          "required": true,
          "schema": {
            "$ref": "#/components/schemas/TransactionDigest"
          }
        }
      ],
      "result": {
        "name": "Vec<SuiEvent>",
        "required": true,
        "schema": {
          "type": "array",
          "items": {
            "$ref": "#/components/schemas/Event"
          }
        }
      },
      "examples": [
        {
          "name": "Returns the events the transaction in the request emits.",
          "params": [
            {
              "name": "transaction_digest",
              "value": "11a72GCQ5hGNpWGh2QhQkkusTEGS6EDqifJqxr7nSYX"
            }
          ],
          "result": {
            "name": "Result",
            "value": {
              "data": [
                {
                  "id": {
                    "txDigest": "11a72GCQ5hGNpWGh2QhQkkusTEGS6EDqifJqxr7nSYX",
                    "eventSeq": "0"
                  },
                  "packageId": "0xc54ab30a3d9adc07c1429c4d6bbecaf9457c9af77a91f631760853934d383634",
                  "transactionModule": "test_module",
                  "sender": "0xbcf7c32655009a61f1de0eae420a2e4ae1bb772ab2dd5d5a7dfa949c0ef06908",
                  "type": "0x0000000000000000000000000000000000000000000000000000000000000009::test::TestEvent",
                  "parsedJson": {
                    "test": "example value"
                  },
                  "bcsEncoding": "base64",
                  "bcs": ""
                }
              ],
              "nextCursor": {
                "txDigest": "11a72GCQ5hGNpWGh2QhQkkusTEGS6EDqifJqxr7nSYX",
                "eventSeq": "5"
              },
              "hasNextPage": false
            }
          }
        }
      ]
    },
    {
      "name": "sui_getLatestCheckpointSequenceNumber",
      "tags": [
        {
          "name": "Read API"
        }
      ],
      "description": "Return the sequence number of the latest checkpoint that has been executed",
      "params": [],
      "result": {
        "name": "BigInt<u64>",
        "required": true,
        "schema": {
          "$ref": "#/components/schemas/BigInt_for_uint64"
        }
      },
      "examples": [
        {
          "name": "Gets the sequence number for the latest checkpoint.",
          "params": [],
          "result": {
            "name": "Result",
            "value": "507021"
          }
        }
      ]
    },
    {
      "name": "sui_getMoveFunctionArgTypes",
      "tags": [
        {
          "name": "Move Utils"
        }
      ],
      "description": "Return the argument types of a Move function, based on normalized Type.",
      "params": [
        {
          "name": "package",
          "required": true,
          "schema": {
            "$ref": "#/components/schemas/ObjectID"
          }
        },
        {
          "name": "module",
          "required": true,
          "schema": {
            "type": "string"
          }
        },
        {
          "name": "function",
          "required": true,
          "schema": {
            "type": "string"
          }
        }
      ],
      "result": {
        "name": "Vec<MoveFunctionArgType>",
        "required": true,
        "schema": {
          "type": "array",
          "items": {
            "$ref": "#/components/schemas/MoveFunctionArgType"
          }
        }
      },
      "examples": [
        {
          "name": "Returns the argument types for the package and function the request provides.",
          "params": [
            {
              "name": "package",
              "value": "0xa0a7b108f5023b7356f2c6a4be6f058e267aae38e08260c7d519d8641897490c"
            },
            {
              "name": "module",
              "value": "suifrens"
            },
            {
              "name": "function",
              "value": "mint"
            }
          ],
          "result": {
            "name": "Result",
            "value": [
              {
                "Object": "ByMutableReference"
              },
              "Pure",
              "Pure",
              {
                "Object": "ByValue"
              },
              {
                "Object": "ByImmutableReference"
              },
              {
                "Object": "ByValue"
              },
              {
                "Object": "ByMutableReference"
              }
            ]
          }
        }
      ]
    },
    {
      "name": "sui_getNormalizedMoveFunction",
      "tags": [
        {
          "name": "Move Utils"
        }
      ],
      "description": "Return a structured representation of Move function",
      "params": [
        {
          "name": "package",
          "required": true,
          "schema": {
            "$ref": "#/components/schemas/ObjectID"
          }
        },
        {
          "name": "module_name",
          "required": true,
          "schema": {
            "type": "string"
          }
        },
        {
          "name": "function_name",
          "required": true,
          "schema": {
            "type": "string"
          }
        }
      ],
      "result": {
        "name": "SuiMoveNormalizedFunction",
        "required": true,
        "schema": {
          "$ref": "#/components/schemas/SuiMoveNormalizedFunction"
        }
      },
      "examples": [
        {
          "name": "Returns the structured representation of the function the request provides.",
          "params": [
            {
              "name": "package",
              "value": "0x9c4eb6769ca8b6a23efeb7298cf0a8d0b837b78749c2cfc711c42036cc6b7621"
            },
            {
              "name": "module_name",
              "value": "moduleName"
            },
            {
              "name": "function_name",
              "value": "functionName"
            }
          ],
          "result": {
            "name": "Result",
            "value": {
              "visibility": "Public",
              "isEntry": false,
              "typeParameters": [
                {
                  "abilities": [
                    "Store",
                    "Key"
                  ]
                }
              ],
              "parameters": [
                "U64"
              ],
              "return": [
                "U64"
              ]
            }
          }
        }
      ]
    },
    {
      "name": "sui_getNormalizedMoveModule",
      "tags": [
        {
          "name": "Move Utils"
        }
      ],
      "description": "Return a structured representation of Move module",
      "params": [
        {
          "name": "package",
          "required": true,
          "schema": {
            "$ref": "#/components/schemas/ObjectID"
          }
        },
        {
          "name": "module_name",
          "required": true,
          "schema": {
            "type": "string"
          }
        }
      ],
      "result": {
        "name": "SuiMoveNormalizedModule",
        "required": true,
        "schema": {
          "$ref": "#/components/schemas/SuiMoveNormalizedModule"
        }
      },
      "examples": [
        {
          "name": "Gets a structured representation of the Move module for the package in the request.",
          "params": [
            {
              "name": "package",
              "value": "0x0047d5fa0a823e7d0ff4d55c32b09995a0ae1eedfee9c7b1354e805ed10ee3d0"
            },
            {
              "name": "module_name",
              "value": "module"
            }
          ],
          "result": {
            "name": "Result",
            "value": {
              "fileFormatVersion": 6,
              "address": "0x1639f3606a53f61f3a566963b3eac49fe3bb57d304a454ed2f4859b44f4e4918",
              "name": "module",
              "friends": [],
              "structs": {},
              "exposedFunctions": {}
            }
          }
        }
      ]
    },
    {
      "name": "sui_getNormalizedMoveModulesByPackage",
      "tags": [
        {
          "name": "Move Utils"
        }
      ],
      "description": "Return structured representations of all modules in the given package",
      "params": [
        {
          "name": "package",
          "required": true,
          "schema": {
            "$ref": "#/components/schemas/ObjectID"
          }
        }
      ],
      "result": {
        "name": "BTreeMap<String,SuiMoveNormalizedModule>",
        "required": true,
        "schema": {
          "type": "object",
          "additionalProperties": {
            "$ref": "#/components/schemas/SuiMoveNormalizedModule"
          }
        }
      },
      "examples": [
        {
          "name": "Gets structured representations of all the modules for the package in the request.",
          "params": [
            {
              "name": "package",
              "value": "0x61630d3505f8905a0f4d42c6ff39a78a6ba2b28f68a3299ec3417bbabc6717dc"
            }
          ],
          "result": {
            "name": "Result",
            "value": {
              "fileFormatVersion": 6,
              "address": "0x800105867da4655eca6d9eb1258bfd1ad92af329a07781ee71e60065e00f2de9",
              "name": "module",
              "friends": [],
              "structs": {},
              "exposedFunctions": {}
            }
          }
        }
      ]
    },
    {
      "name": "sui_getNormalizedMoveStruct",
      "tags": [
        {
          "name": "Move Utils"
        }
      ],
      "description": "Return a structured representation of Move struct",
      "params": [
        {
          "name": "package",
          "required": true,
          "schema": {
            "$ref": "#/components/schemas/ObjectID"
          }
        },
        {
          "name": "module_name",
          "required": true,
          "schema": {
            "type": "string"
          }
        },
        {
          "name": "struct_name",
          "required": true,
          "schema": {
            "type": "string"
          }
        }
      ],
      "result": {
        "name": "SuiMoveNormalizedStruct",
        "required": true,
        "schema": {
          "$ref": "#/components/schemas/SuiMoveNormalizedStruct"
        }
      },
      "examples": [
        {
          "name": "Gets a structured representation of the struct in the request.",
          "params": [
            {
              "name": "package",
              "value": "0xc95b9e341bc3aba1654bdbad707dcd773bd6309363447ef3fe58a960de92aa93"
            },
            {
              "name": "module_name",
              "value": "module"
            },
            {
              "name": "struct_name",
              "value": "StructName"
            }
          ],
          "result": {
            "name": "Result",
            "value": {
              "abilities": {
                "abilities": [
                  "Store",
                  "Key"
                ]
              },
              "typeParameters": [],
              "fields": []
            }
          }
        }
      ]
    },
    {
      "name": "sui_getObject",
      "tags": [
        {
          "name": "Read API"
        }
      ],
      "description": "Return the object information for a specified object",
      "params": [
        {
          "name": "object_id",
          "description": "the ID of the queried object",
          "required": true,
          "schema": {
            "$ref": "#/components/schemas/ObjectID"
          }
        },
        {
          "name": "options",
          "description": "options for specifying the content to be returned",
          "schema": {
            "$ref": "#/components/schemas/ObjectDataOptions"
          }
        }
      ],
      "result": {
        "name": "SuiObjectResponse",
        "required": true,
        "schema": {
          "$ref": "#/components/schemas/SuiObjectResponse"
        }
      },
      "examples": [
        {
          "name": "Gets Object data for the ID in the request.",
          "params": [
            {
              "name": "object_id",
              "value": "0x53e4567ccafa5f36ce84c80aa8bc9be64e0d5ae796884274aef3005ae6733809"
            },
            {
              "name": "options",
              "value": {
                "showType": true,
                "showOwner": true,
                "showPreviousTransaction": true,
                "showDisplay": false,
                "showContent": true,
                "showBcs": false,
                "showStorageRebate": true
              }
            }
          ],
          "result": {
            "name": "Result",
            "value": {
              "data": {
                "objectId": "0x53e4567ccafa5f36ce84c80aa8bc9be64e0d5ae796884274aef3005ae6733809",
                "version": "1",
                "digest": "33K5ZXJ3RyubvYaHuEnQ1QXmmbhgtrFwp199dnEbL4n7",
                "type": "0x2::coin::Coin<0x2::sui::SUI>",
                "owner": {
                  "AddressOwner": "0xc8ec1d5b84dd6289e193b9f88de4a994358c9f856135236c3e75a925e1c77ac3"
                },
                "previousTransaction": "5PLgmQye6rraDYqpV3npV6H1cUXoJZgJh1dPCyRa3WCv",
                "storageRebate": "100",
                "content": {
                  "dataType": "moveObject",
                  "type": "0x2::coin::Coin<0x2::sui::SUI>",
                  "hasPublicTransfer": true,
                  "fields": {
                    "balance": "100000000",
                    "id": {
                      "id": "0x53e4567ccafa5f36ce84c80aa8bc9be64e0d5ae796884274aef3005ae6733809"
                    }
                  }
                }
              }
            }
          }
        }
      ]
    },
    {
      "name": "sui_getProtocolConfig",
      "tags": [
        {
          "name": "Read API"
        }
      ],
      "description": "Return the protocol config table for the given version number. If the version number is not specified, If none is specified, the node uses the version of the latest epoch it has processed.",
      "params": [
        {
          "name": "version",
          "description": "An optional protocol version specifier. If omitted, the latest protocol config table for the node will be returned.",
          "schema": {
            "$ref": "#/components/schemas/BigInt_for_uint64"
          }
        }
      ],
      "result": {
        "name": "ProtocolConfigResponse",
        "required": true,
        "schema": {
          "$ref": "#/components/schemas/ProtocolConfig"
        }
      },
      "examples": [
        {
          "name": "Returns the protocol config for the given protocol version. If none is specified, the node uses the version of the latest epoch it has processed",
          "params": [
            {
              "name": "version",
              "value": 6
            }
          ],
          "result": {
            "name": "Result",
            "value": {
              "minSupportedProtocolVersion": "1",
              "maxSupportedProtocolVersion": "87",
              "protocolVersion": "6",
              "featureFlags": {
                "accept_passkey_in_multisig": false,
                "accept_zklogin_in_multisig": false,
                "advance_epoch_start_time_in_safe_mode": true,
                "advance_to_highest_supported_protocol_version": false,
                "allow_receiving_object_id": false,
                "allow_unbounded_system_objects": false,
                "authority_capabilities_v2": false,
                "ban_entry_init": false,
                "better_adapter_type_resolution_errors": false,
                "bridge": false,
                "commit_root_state_digest": false,
                "consensus_batched_block_sync": false,
                "consensus_distributed_vote_scoring_strategy": false,
                "consensus_linearize_subdag_v2": false,
                "consensus_median_based_commit_timestamp": false,
                "consensus_order_end_of_epoch_last": true,
                "consensus_round_prober": false,
                "consensus_round_prober_probe_accepted_rounds": false,
                "consensus_smart_ancestor_selection": false,
                "consensus_zstd_compression": false,
                "convert_type_argument_error": false,
                "disable_invariant_violation_check_in_swap_loc": false,
                "disallow_adding_abilities_on_upgrade": false,
                "disallow_change_struct_type_params_on_upgrade": false,
                "disallow_new_modules_in_deps_only_packages": false,
                "disallow_self_identifier": false,
<<<<<<< HEAD
                "enable_accumulators": false,
=======
>>>>>>> e3841683
                "enable_coin_deny_list": false,
                "enable_coin_deny_list_v2": false,
                "enable_effects_v2": false,
                "enable_group_ops_native_function_msm": false,
                "enable_group_ops_native_functions": false,
                "enable_jwk_consensus_updates": false,
                "enable_nitro_attestation": false,
                "enable_nitro_attestation_upgraded_parsing": false,
                "enable_party_transfer": false,
                "enable_poseidon": false,
                "enable_ptb_execution_v2": false,
                "enable_vdf": false,
                "end_of_epoch_transaction_supported": false,
                "enforce_checkpoint_timestamp_monotonicity": false,
                "fresh_vm_on_framework_upgrade": false,
                "hardened_otw_check": false,
                "include_consensus_digest_in_prologue": false,
                "loaded_child_object_format": false,
                "loaded_child_object_format_type": false,
                "loaded_child_objects_fixed": true,
                "max_ptb_value_size_v2": false,
                "minimize_child_object_mutations": false,
                "missing_type_is_compatibility_error": true,
                "move_native_context": false,
                "mysticeti_fastpath": false,
                "mysticeti_leader_scoring_and_schedule": false,
                "mysticeti_use_committed_subdag_digest": false,
                "narwhal_certificate_v2": false,
                "narwhal_new_leader_election_schedule": false,
                "narwhal_versioned_metadata": false,
                "native_charging_v2": false,
                "no_extraneous_module_bytes": false,
                "normalize_ptb_arguments": false,
                "package_digest_hash_module": false,
                "package_upgrades": true,
                "passkey_auth": false,
                "prepend_prologue_tx_in_consensus_commit_in_checkpoints": false,
                "random_beacon": false,
                "receive_objects": false,
                "recompute_has_public_transfer_in_execution": false,
                "record_additional_state_digest_in_prologue": false,
                "record_consensus_determined_version_assignments_in_prologue": false,
                "record_consensus_determined_version_assignments_in_prologue_v2": false,
                "record_time_estimate_processed": false,
                "reject_mutable_random_on_entry_functions": false,
                "relocate_event_module": false,
                "reshare_at_same_initial_version": false,
                "resolve_abort_locations_to_package_id": false,
                "resolve_type_input_ids_to_defining_id": false,
                "rethrow_serialization_type_layout_errors": false,
                "scoring_decision_with_validity_cutoff": true,
                "shared_object_deletion": false,
                "simple_conservation_checks": false,
                "simplified_unwrap_then_delete": false,
                "soft_bundle": false,
                "throughput_aware_consensus_submission": false,
                "txn_base_cost_as_multiplier": false,
                "type_tags_in_object_runtime": false,
                "uncompressed_g1_group_elements": false,
                "upgraded_multisig_supported": false,
                "validate_identifier_inputs": false,
                "variant_nodes": false,
                "verify_legacy_zklogin_address": false,
                "zklogin_auth": false
              },
              "attributes": {
                "address_from_bytes_cost_base": {
                  "u64": "52"
                },
                "address_from_u256_cost_base": {
                  "u64": "52"
                },
                "address_to_u256_cost_base": {
                  "u64": "52"
                },
                "allowed_txn_cost_overage_burst_per_object_in_commit": null,
                "base_tx_cost_fixed": {
                  "u64": "2000"
                },
                "base_tx_cost_per_byte": {
                  "u64": "0"
                },
                "bcs_failure_cost": null,
                "bcs_legacy_min_output_size_cost": null,
                "bcs_per_byte_serialized_cost": null,
                "binary_address_identifiers": null,
                "binary_constant_pool": null,
                "binary_enum_def_instantiations": null,
                "binary_enum_defs": null,
                "binary_field_handles": null,
                "binary_field_instantiations": null,
                "binary_friend_decls": null,
                "binary_function_defs": null,
                "binary_function_handles": null,
                "binary_function_instantiations": null,
                "binary_identifiers": null,
                "binary_module_handles": null,
                "binary_signatures": null,
                "binary_struct_def_instantiations": null,
                "binary_struct_defs": null,
                "binary_struct_handles": null,
                "binary_variant_handles": null,
                "binary_variant_instantiation_handles": null,
                "bls12381_bls12381_min_pk_verify_cost_base": {
                  "u64": "52"
                },
                "bls12381_bls12381_min_pk_verify_msg_cost_per_block": {
                  "u64": "2"
                },
                "bls12381_bls12381_min_pk_verify_msg_cost_per_byte": {
                  "u64": "2"
                },
                "bls12381_bls12381_min_sig_verify_cost_base": {
                  "u64": "52"
                },
                "bls12381_bls12381_min_sig_verify_msg_cost_per_block": {
                  "u64": "2"
                },
                "bls12381_bls12381_min_sig_verify_msg_cost_per_byte": {
                  "u64": "2"
                },
                "bridge_should_try_to_finalize_committee": null,
                "buffer_stake_for_protocol_upgrade_bps": {
                  "u64": "5000"
                },
                "check_zklogin_id_cost_base": null,
                "check_zklogin_issuer_cost_base": null,
                "checkpoint_summary_version_specific_data": null,
                "config_read_setting_impl_cost_base": null,
                "config_read_setting_impl_cost_per_byte": null,
                "consensus_bad_nodes_stake_threshold": null,
                "consensus_commit_rate_estimation_window_size": null,
                "consensus_gc_depth": null,
                "consensus_max_num_transactions_in_block": null,
                "consensus_max_transaction_size_bytes": null,
                "consensus_max_transactions_in_block_bytes": null,
                "consensus_voting_rounds": null,
                "crypto_invalid_arguments_cost": {
                  "u64": "100"
                },
                "debug_print_base_cost": null,
                "debug_print_stack_trace_base_cost": null,
                "dynamic_field_add_child_object_cost_base": {
                  "u64": "100"
                },
                "dynamic_field_add_child_object_struct_tag_cost_per_byte": {
                  "u64": "10"
                },
                "dynamic_field_add_child_object_type_cost_per_byte": {
                  "u64": "10"
                },
                "dynamic_field_add_child_object_value_cost_per_byte": {
                  "u64": "10"
                },
                "dynamic_field_borrow_child_object_child_ref_cost_per_byte": {
                  "u64": "10"
                },
                "dynamic_field_borrow_child_object_cost_base": {
                  "u64": "100"
                },
                "dynamic_field_borrow_child_object_type_cost_per_byte": {
                  "u64": "10"
                },
                "dynamic_field_has_child_object_cost_base": {
                  "u64": "100"
                },
                "dynamic_field_has_child_object_with_ty_cost_base": {
                  "u64": "100"
                },
                "dynamic_field_has_child_object_with_ty_type_cost_per_byte": {
                  "u64": "2"
                },
                "dynamic_field_has_child_object_with_ty_type_tag_cost_per_byte": {
                  "u64": "2"
                },
                "dynamic_field_hash_type_and_key_cost_base": {
                  "u64": "100"
                },
                "dynamic_field_hash_type_and_key_type_cost_per_byte": {
                  "u64": "2"
                },
                "dynamic_field_hash_type_and_key_type_tag_cost_per_byte": {
                  "u64": "2"
                },
                "dynamic_field_hash_type_and_key_value_cost_per_byte": {
                  "u64": "2"
                },
                "dynamic_field_remove_child_object_child_cost_per_byte": {
                  "u64": "2"
                },
                "dynamic_field_remove_child_object_cost_base": {
                  "u64": "100"
                },
                "dynamic_field_remove_child_object_type_cost_per_byte": {
                  "u64": "2"
                },
                "ecdsa_k1_decompress_pubkey_cost_base": {
                  "u64": "52"
                },
                "ecdsa_k1_ecrecover_keccak256_cost_base": {
                  "u64": "52"
                },
                "ecdsa_k1_ecrecover_keccak256_msg_cost_per_block": {
                  "u64": "2"
                },
                "ecdsa_k1_ecrecover_keccak256_msg_cost_per_byte": {
                  "u64": "2"
                },
                "ecdsa_k1_ecrecover_sha256_cost_base": {
                  "u64": "52"
                },
                "ecdsa_k1_ecrecover_sha256_msg_cost_per_block": {
                  "u64": "2"
                },
                "ecdsa_k1_ecrecover_sha256_msg_cost_per_byte": {
                  "u64": "2"
                },
                "ecdsa_k1_secp256k1_verify_keccak256_cost_base": {
                  "u64": "52"
                },
                "ecdsa_k1_secp256k1_verify_keccak256_msg_cost_per_block": {
                  "u64": "2"
                },
                "ecdsa_k1_secp256k1_verify_keccak256_msg_cost_per_byte": {
                  "u64": "2"
                },
                "ecdsa_k1_secp256k1_verify_sha256_cost_base": {
                  "u64": "52"
                },
                "ecdsa_k1_secp256k1_verify_sha256_msg_cost_per_block": {
                  "u64": "2"
                },
                "ecdsa_k1_secp256k1_verify_sha256_msg_cost_per_byte": {
                  "u64": "2"
                },
                "ecdsa_r1_ecrecover_keccak256_cost_base": {
                  "u64": "52"
                },
                "ecdsa_r1_ecrecover_keccak256_msg_cost_per_block": {
                  "u64": "2"
                },
                "ecdsa_r1_ecrecover_keccak256_msg_cost_per_byte": {
                  "u64": "2"
                },
                "ecdsa_r1_ecrecover_sha256_cost_base": {
                  "u64": "52"
                },
                "ecdsa_r1_ecrecover_sha256_msg_cost_per_block": {
                  "u64": "2"
                },
                "ecdsa_r1_ecrecover_sha256_msg_cost_per_byte": {
                  "u64": "2"
                },
                "ecdsa_r1_secp256r1_verify_keccak256_cost_base": {
                  "u64": "52"
                },
                "ecdsa_r1_secp256r1_verify_keccak256_msg_cost_per_block": {
                  "u64": "2"
                },
                "ecdsa_r1_secp256r1_verify_keccak256_msg_cost_per_byte": {
                  "u64": "2"
                },
                "ecdsa_r1_secp256r1_verify_sha256_cost_base": {
                  "u64": "52"
                },
                "ecdsa_r1_secp256r1_verify_sha256_msg_cost_per_block": {
                  "u64": "2"
                },
                "ecdsa_r1_secp256r1_verify_sha256_msg_cost_per_byte": {
                  "u64": "2"
                },
                "ecvrf_ecvrf_verify_alpha_string_cost_per_block": {
                  "u64": "2"
                },
                "ecvrf_ecvrf_verify_alpha_string_cost_per_byte": {
                  "u64": "2"
                },
                "ecvrf_ecvrf_verify_cost_base": {
                  "u64": "52"
                },
                "ed25519_ed25519_verify_cost_base": {
                  "u64": "52"
                },
                "ed25519_ed25519_verify_msg_cost_per_block": {
                  "u64": "2"
                },
                "ed25519_ed25519_verify_msg_cost_per_byte": {
                  "u64": "2"
                },
                "event_emit_cost_base": {
                  "u64": "52"
                },
                "event_emit_output_cost_per_byte": {
                  "u64": "10"
                },
                "event_emit_tag_size_derivation_cost_per_byte": {
                  "u64": "5"
                },
                "event_emit_value_size_derivation_cost_per_byte": {
                  "u64": "2"
                },
                "execution_version": null,
                "gas_budget_based_txn_cost_absolute_cap_commit_count": null,
                "gas_budget_based_txn_cost_cap_factor": null,
                "gas_model_version": {
                  "u64": "5"
                },
                "gas_rounding_step": null,
                "groth16_prepare_verifying_key_bls12381_cost_base": {
                  "u64": "52"
                },
                "groth16_prepare_verifying_key_bn254_cost_base": {
                  "u64": "52"
                },
                "groth16_verify_groth16_proof_internal_bls12381_cost_base": {
                  "u64": "52"
                },
                "groth16_verify_groth16_proof_internal_bls12381_cost_per_public_input": {
                  "u64": "2"
                },
                "groth16_verify_groth16_proof_internal_bn254_cost_base": {
                  "u64": "52"
                },
                "groth16_verify_groth16_proof_internal_bn254_cost_per_public_input": {
                  "u64": "2"
                },
                "groth16_verify_groth16_proof_internal_public_input_cost_per_byte": {
                  "u64": "2"
                },
                "group_ops_bls12381_decode_g1_cost": null,
                "group_ops_bls12381_decode_g2_cost": null,
                "group_ops_bls12381_decode_gt_cost": null,
                "group_ops_bls12381_decode_scalar_cost": null,
                "group_ops_bls12381_g1_add_cost": null,
                "group_ops_bls12381_g1_div_cost": null,
                "group_ops_bls12381_g1_hash_to_base_cost": null,
                "group_ops_bls12381_g1_hash_to_cost_per_byte": null,
                "group_ops_bls12381_g1_msm_base_cost": null,
                "group_ops_bls12381_g1_msm_base_cost_per_input": null,
                "group_ops_bls12381_g1_mul_cost": null,
                "group_ops_bls12381_g1_sub_cost": null,
                "group_ops_bls12381_g1_to_uncompressed_g1_cost": null,
                "group_ops_bls12381_g2_add_cost": null,
                "group_ops_bls12381_g2_div_cost": null,
                "group_ops_bls12381_g2_hash_to_base_cost": null,
                "group_ops_bls12381_g2_hash_to_cost_per_byte": null,
                "group_ops_bls12381_g2_msm_base_cost": null,
                "group_ops_bls12381_g2_msm_base_cost_per_input": null,
                "group_ops_bls12381_g2_mul_cost": null,
                "group_ops_bls12381_g2_sub_cost": null,
                "group_ops_bls12381_gt_add_cost": null,
                "group_ops_bls12381_gt_div_cost": null,
                "group_ops_bls12381_gt_mul_cost": null,
                "group_ops_bls12381_gt_sub_cost": null,
                "group_ops_bls12381_msm_max_len": null,
                "group_ops_bls12381_pairing_cost": null,
                "group_ops_bls12381_scalar_add_cost": null,
                "group_ops_bls12381_scalar_div_cost": null,
                "group_ops_bls12381_scalar_mul_cost": null,
                "group_ops_bls12381_scalar_sub_cost": null,
                "group_ops_bls12381_uncompressed_g1_sum_base_cost": null,
                "group_ops_bls12381_uncompressed_g1_sum_cost_per_term": null,
                "group_ops_bls12381_uncompressed_g1_sum_max_terms": null,
                "group_ops_bls12381_uncompressed_g1_to_g1_cost": null,
                "hash_blake2b256_cost_base": {
                  "u64": "52"
                },
                "hash_blake2b256_data_cost_per_block": {
                  "u64": "2"
                },
                "hash_blake2b256_data_cost_per_byte": {
                  "u64": "2"
                },
                "hash_keccak256_cost_base": {
                  "u64": "52"
                },
                "hash_keccak256_data_cost_per_block": {
                  "u64": "2"
                },
                "hash_keccak256_data_cost_per_byte": {
                  "u64": "2"
                },
                "hash_sha2_256_base_cost": null,
                "hash_sha2_256_legacy_min_input_len_cost": null,
                "hash_sha2_256_per_byte_cost": null,
                "hash_sha3_256_base_cost": null,
                "hash_sha3_256_legacy_min_input_len_cost": null,
                "hash_sha3_256_per_byte_cost": null,
                "hmac_hmac_sha3_256_cost_base": {
                  "u64": "52"
                },
                "hmac_hmac_sha3_256_input_cost_per_block": {
                  "u64": "2"
                },
                "hmac_hmac_sha3_256_input_cost_per_byte": {
                  "u64": "2"
                },
                "max_accumulated_randomness_txn_cost_per_object_in_mysticeti_commit": null,
                "max_accumulated_txn_cost_per_object_in_mysticeti_commit": null,
                "max_accumulated_txn_cost_per_object_in_narwhal_commit": null,
                "max_age_of_jwk_in_epochs": null,
                "max_arguments": {
                  "u32": "512"
                },
                "max_back_edges_per_function": {
                  "u64": "10000"
                },
                "max_back_edges_per_module": {
                  "u64": "10000"
                },
                "max_basic_blocks": {
                  "u64": "1024"
                },
                "max_checkpoint_size_bytes": {
                  "u64": "31457280"
                },
                "max_deferral_rounds_for_congestion_control": null,
                "max_dependency_depth": {
                  "u64": "100"
                },
                "max_event_emit_size": {
                  "u64": "256000"
                },
                "max_event_emit_size_total": null,
                "max_fields_in_struct": {
                  "u64": "32"
                },
                "max_function_definitions": {
                  "u64": "1000"
                },
                "max_function_parameters": {
                  "u64": "128"
                },
                "max_gas_computation_bucket": {
                  "u64": "5000000"
                },
                "max_gas_payment_objects": {
                  "u32": "256"
                },
                "max_gas_price": {
                  "u64": "100000"
                },
                "max_generic_instantiation_length": {
                  "u64": "32"
                },
                "max_input_objects": {
                  "u64": "2048"
                },
                "max_jwk_votes_per_validator_per_epoch": null,
                "max_loop_depth": {
                  "u64": "5"
                },
                "max_meter_ticks_per_module": {
                  "u64": "6000000"
                },
                "max_meter_ticks_per_package": null,
                "max_modules_in_publish": {
                  "u32": "128"
                },
                "max_move_enum_variants": null,
                "max_move_identifier_len": null,
                "max_move_object_size": {
                  "u64": "256000"
                },
                "max_move_package_size": {
                  "u64": "102400"
                },
                "max_move_value_depth": null,
                "max_move_vector_len": {
                  "u64": "262144"
                },
                "max_num_deleted_move_object_ids": {
                  "u64": "2048"
                },
                "max_num_deleted_move_object_ids_system_tx": {
                  "u64": "32768"
                },
                "max_num_event_emit": {
                  "u64": "256"
                },
                "max_num_new_move_object_ids": {
                  "u64": "2048"
                },
                "max_num_new_move_object_ids_system_tx": {
                  "u64": "32768"
                },
                "max_num_transferred_move_object_ids": {
                  "u64": "2048"
                },
                "max_num_transferred_move_object_ids_system_tx": {
                  "u64": "32768"
                },
                "max_package_dependencies": null,
                "max_programmable_tx_commands": {
                  "u32": "1024"
                },
                "max_ptb_value_size": null,
                "max_publish_or_upgrade_per_ptb": null,
                "max_pure_argument_size": {
                  "u32": "16384"
                },
                "max_push_size": {
                  "u64": "10000"
                },
                "max_serialized_tx_effects_size_bytes": {
                  "u64": "524288"
                },
                "max_serialized_tx_effects_size_bytes_system_tx": {
                  "u64": "8388608"
                },
                "max_size_written_objects": {
                  "u64": "5000000"
                },
                "max_size_written_objects_system_tx": {
                  "u64": "50000000"
                },
                "max_soft_bundle_size": null,
                "max_struct_definitions": {
                  "u64": "200"
                },
                "max_transactions_per_checkpoint": {
                  "u64": "10000"
                },
                "max_tx_gas": {
                  "u64": "50000000000"
                },
                "max_tx_size_bytes": {
                  "u64": "131072"
                },
                "max_txn_cost_overage_per_object_in_commit": null,
                "max_type_argument_depth": {
                  "u32": "16"
                },
                "max_type_arguments": {
                  "u32": "16"
                },
                "max_type_nodes": {
                  "u64": "256"
                },
                "max_type_to_layout_nodes": null,
                "max_value_stack_size": {
                  "u64": "1024"
                },
                "max_verifier_meter_ticks_per_function": {
                  "u64": "6000000"
                },
                "min_checkpoint_interval_ms": null,
                "min_move_binary_format_version": null,
                "move_binary_format_version": {
                  "u32": "6"
                },
                "nitro_attestation_parse_base_cost": null,
                "nitro_attestation_parse_cost_per_byte": null,
                "nitro_attestation_verify_base_cost": null,
                "nitro_attestation_verify_cost_per_cert": null,
                "obj_access_cost_delete_per_byte": {
                  "u64": "40"
                },
                "obj_access_cost_mutate_per_byte": {
                  "u64": "40"
                },
                "obj_access_cost_read_per_byte": {
                  "u64": "15"
                },
                "obj_access_cost_verify_per_byte": {
                  "u64": "200"
                },
                "obj_data_cost_refundable": {
                  "u64": "100"
                },
                "obj_metadata_cost_non_refundable": {
                  "u64": "50"
                },
                "object_borrow_uid_cost_base": {
                  "u64": "52"
                },
                "object_delete_impl_cost_base": {
                  "u64": "52"
                },
                "object_record_new_uid_cost_base": {
                  "u64": "52"
                },
                "object_runtime_max_num_cached_objects": {
                  "u64": "1000"
                },
                "object_runtime_max_num_cached_objects_system_tx": {
                  "u64": "16000"
                },
                "object_runtime_max_num_store_entries": {
                  "u64": "1000"
                },
                "object_runtime_max_num_store_entries_system_tx": {
                  "u64": "16000"
                },
                "package_publish_cost_fixed": {
                  "u64": "1000"
                },
                "package_publish_cost_per_byte": {
                  "u64": "80"
                },
                "poseidon_bn254_cost_base": null,
                "poseidon_bn254_cost_per_block": null,
                "random_beacon_dkg_timeout_round": null,
                "random_beacon_dkg_version": null,
                "random_beacon_min_round_interval_ms": null,
                "random_beacon_reduction_allowed_delta": null,
                "random_beacon_reduction_lower_bound": null,
                "reward_slashing_rate": {
                  "u64": "10000"
                },
                "sip_45_consensus_amplification_threshold": null,
                "storage_fund_reinvest_rate": {
                  "u64": "500"
                },
                "storage_gas_price": {
                  "u64": "76"
                },
                "storage_rebate_rate": {
                  "u64": "9900"
                },
                "string_check_utf8_base_cost": null,
                "string_check_utf8_per_byte_cost": null,
                "string_index_of_base_cost": null,
                "string_index_of_per_byte_pattern_cost": null,
                "string_index_of_per_byte_searched_cost": null,
                "string_is_char_boundary_base_cost": null,
                "string_sub_string_base_cost": null,
                "string_sub_string_per_byte_cost": null,
                "transfer_freeze_object_cost_base": {
                  "u64": "52"
                },
                "transfer_party_transfer_internal_cost_base": null,
                "transfer_receive_object_cost_base": null,
                "transfer_share_object_cost_base": {
                  "u64": "52"
                },
                "transfer_transfer_internal_cost_base": {
                  "u64": "52"
                },
                "tx_context_derive_id_cost_base": {
                  "u64": "52"
                },
                "tx_context_epoch_cost_base": null,
                "tx_context_epoch_timestamp_ms_cost_base": null,
                "tx_context_fresh_id_cost_base": null,
                "tx_context_gas_budget_cost_base": null,
                "tx_context_gas_price_cost_base": null,
                "tx_context_ids_created_cost_base": null,
                "tx_context_replace_cost_base": null,
                "tx_context_sender_cost_base": null,
                "tx_context_sponsor_cost_base": null,
                "type_name_get_base_cost": null,
                "type_name_get_per_byte_cost": null,
                "types_is_one_time_witness_cost_base": {
                  "u64": "52"
                },
                "types_is_one_time_witness_type_cost_per_byte": {
                  "u64": "2"
                },
                "types_is_one_time_witness_type_tag_cost_per_byte": {
                  "u64": "2"
                },
                "use_object_per_epoch_marker_table_v2": null,
                "validator_validate_metadata_cost_base": {
                  "u64": "52"
                },
                "validator_validate_metadata_data_cost_per_byte": {
                  "u64": "2"
                },
                "vdf_hash_to_input_cost": null,
                "vdf_verify_vdf_cost": null,
                "vector_borrow_base_cost": null,
                "vector_destroy_empty_base_cost": null,
                "vector_empty_base_cost": null,
                "vector_length_base_cost": null,
                "vector_pop_back_base_cost": null,
                "vector_push_back_base_cost": null,
                "vector_push_back_legacy_per_abstract_memory_unit_cost": null,
                "vector_swap_base_cost": null
              }
            }
          }
        }
      ]
    },
    {
      "name": "sui_getTotalTransactionBlocks",
      "tags": [
        {
          "name": "Read API"
        }
      ],
      "description": "Return the total number of transaction blocks known to the server.",
      "params": [],
      "result": {
        "name": "BigInt<u64>",
        "required": true,
        "schema": {
          "$ref": "#/components/schemas/BigInt_for_uint64"
        }
      },
      "examples": [
        {
          "name": "Gets total number of transactions on the network.",
          "params": [],
          "result": {
            "name": "Result",
            "value": "2451485"
          }
        }
      ]
    },
    {
      "name": "sui_getTransactionBlock",
      "tags": [
        {
          "name": "Read API"
        }
      ],
      "description": "Return the transaction response object.",
      "params": [
        {
          "name": "digest",
          "description": "the digest of the queried transaction",
          "required": true,
          "schema": {
            "$ref": "#/components/schemas/TransactionDigest"
          }
        },
        {
          "name": "options",
          "description": "options for specifying the content to be returned",
          "schema": {
            "$ref": "#/components/schemas/TransactionBlockResponseOptions"
          }
        }
      ],
      "result": {
        "name": "SuiTransactionBlockResponse",
        "required": true,
        "schema": {
          "$ref": "#/components/schemas/TransactionBlockResponse"
        }
      },
      "examples": [
        {
          "name": "Returns the transaction response object for specified transaction digest.",
          "params": [
            {
              "name": "digest",
              "value": "Hay2tj3GcDYcE3AMHrej5WDsHGPVAYsegcubixLUvXUF"
            },
            {
              "name": "options",
              "value": {
                "showInput": true,
                "showRawInput": false,
                "showEffects": true,
                "showEvents": true,
                "showObjectChanges": false,
                "showBalanceChanges": false,
                "showRawEffects": false
              }
            }
          ],
          "result": {
            "name": "Result",
            "value": {
              "digest": "Hay2tj3GcDYcE3AMHrej5WDsHGPVAYsegcubixLUvXUF",
              "transaction": {
                "data": {
                  "messageVersion": "v1",
                  "transaction": {
                    "kind": "ProgrammableTransaction",
                    "inputs": [
                      {
                        "type": "pure",
                        "valueType": "address",
                        "value": "0x8196d048b7a6d04c8edc89579d86fd3fc90c52f9a14c6b812b94fe613c5bcebb"
                      },
                      {
                        "type": "object",
                        "objectType": "immOrOwnedObject",
                        "objectId": "0x5eeb1d449e2516166d57d71fdeb154d0dc9ecdb7b30057d0a932684cac352cdc",
                        "version": "2",
                        "digest": "GK4NxEKSrK88XkPNeuBqtJYPmU9yMTWMD7K9TdU4ybKN"
                      }
                    ],
                    "transactions": [
                      {
                        "TransferObjects": [
                          [
                            {
                              "Input": 1
                            }
                          ],
                          {
                            "Input": 0
                          }
                        ]
                      }
                    ]
                  },
                  "sender": "0x82179c57d5895babfb655cd62e8e886a53334b5e7be9be658eb759cc35e3fc66",
                  "gasData": {
                    "payment": [
                      {
                        "objectId": "0x1a3e898029d024eec1d44c6af5e2facded84d03b5373514f16e3d66e00081051",
                        "version": 2,
                        "digest": "7nDZ5J4VyvYGUbX2f6mQdhkr3RFrb3vZqui1ogoyApD9"
                      }
                    ],
                    "owner": "0x82179c57d5895babfb655cd62e8e886a53334b5e7be9be658eb759cc35e3fc66",
                    "price": "10",
                    "budget": "100000"
                  }
                },
                "txSignatures": [
                  "AMU7cJTEsJ5WoVlKZ2zsVuGMk9linDuNqLV9eGIIrqarP2x4R9riuvmmMgXfdxMm7jTzYxbHrsDNMwlxpTbbFghtCxWrqsEEHAdxoMDwblU5hyWJ8H3zFvk20E2fO5bzHA=="
                ]
              },
              "rawTransaction": "AQAAAAAAAgAggZbQSLem0EyO3IlXnYb9P8kMUvmhTGuBK5T+YTxbzrsBAF7rHUSeJRYWbVfXH96xVNDcns23swBX0KkyaEysNSzcAgAAAAAAAAAg43+UGkUe+CCaD7+/G1SbK7Jrjq7giJUUbfJ7w88mEMEBAQEBAQABAACCF5xX1Ylbq/tlXNYujohqUzNLXnvpvmWOt1nMNeP8ZgEaPomAKdAk7sHUTGr14vrN7YTQO1NzUU8W49ZuAAgQUQIAAAAAAAAAIGS7c6HtWLLBiwy/N3eS4gbmuA1NXupk4ucFY7FYkCbEghecV9WJW6v7ZVzWLo6IalMzS1576b5ljrdZzDXj/GYKAAAAAAAAAKCGAQAAAAAAAAFhAMU7cJTEsJ5WoVlKZ2zsVuGMk9linDuNqLV9eGIIrqarP2x4R9riuvmmMgXfdxMm7jTzYxbHrsDNMwlxpTbbFghtCxWrqsEEHAdxoMDwblU5hyWJ8H3zFvk20E2fO5bzHA==",
              "effects": {
                "messageVersion": "v1",
                "status": {
                  "status": "success"
                },
                "executedEpoch": "0",
                "gasUsed": {
                  "computationCost": "100",
                  "storageCost": "100",
                  "storageRebate": "10",
                  "nonRefundableStorageFee": "0"
                },
                "transactionDigest": "6AyFnAuKAKCqm1cD94EyGzBqJCDDJ716ojjmsKF2rqoi",
                "mutated": [
                  {
                    "owner": {
                      "AddressOwner": "0x82179c57d5895babfb655cd62e8e886a53334b5e7be9be658eb759cc35e3fc66"
                    },
                    "reference": {
                      "objectId": "0x1a3e898029d024eec1d44c6af5e2facded84d03b5373514f16e3d66e00081051",
                      "version": 2,
                      "digest": "7nDZ5J4VyvYGUbX2f6mQdhkr3RFrb3vZqui1ogoyApD9"
                    }
                  },
                  {
                    "owner": {
                      "AddressOwner": "0x8196d048b7a6d04c8edc89579d86fd3fc90c52f9a14c6b812b94fe613c5bcebb"
                    },
                    "reference": {
                      "objectId": "0x5eeb1d449e2516166d57d71fdeb154d0dc9ecdb7b30057d0a932684cac352cdc",
                      "version": 2,
                      "digest": "GK4NxEKSrK88XkPNeuBqtJYPmU9yMTWMD7K9TdU4ybKN"
                    }
                  }
                ],
                "gasObject": {
                  "owner": {
                    "ObjectOwner": "0x82179c57d5895babfb655cd62e8e886a53334b5e7be9be658eb759cc35e3fc66"
                  },
                  "reference": {
                    "objectId": "0x1a3e898029d024eec1d44c6af5e2facded84d03b5373514f16e3d66e00081051",
                    "version": 2,
                    "digest": "7nDZ5J4VyvYGUbX2f6mQdhkr3RFrb3vZqui1ogoyApD9"
                  }
                },
                "eventsDigest": "9BQobwxQvJ1JxSXNn8v8htZPTu8FEzJJGgcD4kgLUuMd"
              },
              "objectChanges": [
                {
                  "type": "transferred",
                  "sender": "0x82179c57d5895babfb655cd62e8e886a53334b5e7be9be658eb759cc35e3fc66",
                  "recipient": {
                    "AddressOwner": "0x8196d048b7a6d04c8edc89579d86fd3fc90c52f9a14c6b812b94fe613c5bcebb"
                  },
                  "objectType": "0x2::example::Object",
                  "objectId": "0x5eeb1d449e2516166d57d71fdeb154d0dc9ecdb7b30057d0a932684cac352cdc",
                  "version": "2",
                  "digest": "64UQ3a7m1mjWuzgyGoH8RnMyPGDN4XYTC9dS4qiSfdK4"
                }
              ]
            }
          }
        }
      ]
    },
    {
      "name": "sui_multiGetObjects",
      "tags": [
        {
          "name": "Read API"
        }
      ],
      "description": "Return the object data for a list of objects",
      "params": [
        {
          "name": "object_ids",
          "description": "the IDs of the queried objects",
          "required": true,
          "schema": {
            "type": "array",
            "items": {
              "$ref": "#/components/schemas/ObjectID"
            }
          }
        },
        {
          "name": "options",
          "description": "options for specifying the content to be returned",
          "schema": {
            "$ref": "#/components/schemas/ObjectDataOptions"
          }
        }
      ],
      "result": {
        "name": "Vec<SuiObjectResponse>",
        "required": true,
        "schema": {
          "type": "array",
          "items": {
            "$ref": "#/components/schemas/SuiObjectResponse"
          }
        }
      },
      "examples": [
        {
          "name": "Gets objects by IDs.",
          "params": [
            {
              "name": "object_ids",
              "value": [
                "0x77b3482580ee8d5bdc5b824808df54bfec4fc817622e5add0e48f749f01def98",
                "0x9060d87664c26a3f9a509228c21b16dc6797cf787c839a07edc03e6338421091",
                "0xb37379c527753c5c8ab783f697e7b61439368cd75ebe63d633af32ffb4a022d1",
                "0xee309e94ff5c9f6b02c5637f018f6ea7bed8f6c3d80f2a595c2305e12dd6d07c",
                "0x29bc7c8d230db3b417edb1184cf075da5e934f672d3da3e003d989075efaecc7"
              ]
            },
            {
              "name": "options",
              "value": {
                "showType": true,
                "showOwner": true,
                "showPreviousTransaction": true,
                "showDisplay": false,
                "showContent": true,
                "showBcs": false,
                "showStorageRebate": true
              }
            }
          ],
          "result": {
            "name": "Result",
            "value": [
              {
                "data": {
                  "objectId": "0x77b3482580ee8d5bdc5b824808df54bfec4fc817622e5add0e48f749f01def98",
                  "version": "1",
                  "digest": "2QwXW3qzMEZPAyyP9VHtXbC2tp7iomypQc5XnkyPsu5d",
                  "type": "0x2::coin::Coin<0x2::sui::SUI>",
                  "owner": {
                    "AddressOwner": "0x504d411325e3c7f89d412044fe99007efb0f94f1e64d2e8090c619a39299d87e"
                  },
                  "previousTransaction": "GcjpL3GJBoiqc7RNwfV1R4411dFPYz4hTNyXQchsq6Sa",
                  "storageRebate": "100",
                  "content": {
                    "dataType": "moveObject",
                    "type": "0x2::coin::Coin<0x2::sui::SUI>",
                    "hasPublicTransfer": true,
                    "fields": {
                      "balance": "100000000",
                      "id": {
                        "id": "0x77b3482580ee8d5bdc5b824808df54bfec4fc817622e5add0e48f749f01def98"
                      }
                    }
                  }
                }
              },
              {
                "data": {
                  "objectId": "0x9060d87664c26a3f9a509228c21b16dc6797cf787c839a07edc03e6338421091",
                  "version": "1",
                  "digest": "5itvhMFvtJcV6fY2VY4x7F9Ex18q2N4Rr5WU4FXTJsFU",
                  "type": "0x2::coin::Coin<0x2::sui::SUI>",
                  "owner": {
                    "AddressOwner": "0x23618df6438d21a48040e6bb568cafc13246bd847c60448160e0358cac4a1134"
                  },
                  "previousTransaction": "6m5GPm6XurdzRcEBd7epcnn4rDv8s3fVUK7dN6vYiYk8",
                  "storageRebate": "100",
                  "content": {
                    "dataType": "moveObject",
                    "type": "0x2::coin::Coin<0x2::sui::SUI>",
                    "hasPublicTransfer": true,
                    "fields": {
                      "balance": "100000000",
                      "id": {
                        "id": "0x9060d87664c26a3f9a509228c21b16dc6797cf787c839a07edc03e6338421091"
                      }
                    }
                  }
                }
              },
              {
                "data": {
                  "objectId": "0xb37379c527753c5c8ab783f697e7b61439368cd75ebe63d633af32ffb4a022d1",
                  "version": "1",
                  "digest": "8rsTRNPs13DZvD2xneZEtf2nAAipep6uHXPXWVXfzDBr",
                  "type": "0x2::coin::Coin<0x2::sui::SUI>",
                  "owner": {
                    "AddressOwner": "0x8b95b4eaa9fd3b22b43f6b2c8e92090bd6d16522a6fd4fa83ec70a5f197ad656"
                  },
                  "previousTransaction": "FgEJG8uwH2z3e5e4d2QGeVDYH5tdhbR3vKyXsXWf2zqY",
                  "storageRebate": "100",
                  "content": {
                    "dataType": "moveObject",
                    "type": "0x2::coin::Coin<0x2::sui::SUI>",
                    "hasPublicTransfer": true,
                    "fields": {
                      "balance": "100000000",
                      "id": {
                        "id": "0xb37379c527753c5c8ab783f697e7b61439368cd75ebe63d633af32ffb4a022d1"
                      }
                    }
                  }
                }
              },
              {
                "data": {
                  "objectId": "0xee309e94ff5c9f6b02c5637f018f6ea7bed8f6c3d80f2a595c2305e12dd6d07c",
                  "version": "1",
                  "digest": "3w6ars2tmgBST4ozGxPWzSpEGyn4AdxMBv3K9sdkCWfR",
                  "type": "0x2::coin::Coin<0x2::sui::SUI>",
                  "owner": {
                    "AddressOwner": "0x3fbbd3ebef7dbcc7b02346cdf05674452cc61f316af5d5d7c02b94b023242685"
                  },
                  "previousTransaction": "13Y8Ukebq34DkeL6dKEdr6ySSzeRMUpqhQXtZC9KmtTQ",
                  "storageRebate": "100",
                  "content": {
                    "dataType": "moveObject",
                    "type": "0x2::coin::Coin<0x2::sui::SUI>",
                    "hasPublicTransfer": true,
                    "fields": {
                      "balance": "100000000",
                      "id": {
                        "id": "0xee309e94ff5c9f6b02c5637f018f6ea7bed8f6c3d80f2a595c2305e12dd6d07c"
                      }
                    }
                  }
                }
              },
              {
                "data": {
                  "objectId": "0x29bc7c8d230db3b417edb1184cf075da5e934f672d3da3e003d989075efaecc7",
                  "version": "1",
                  "digest": "BE9GoMd7Mr8fGte3EdsXxUMwYjcErW71n6Gsm4iPvDmv",
                  "type": "0x2::coin::Coin<0x2::sui::SUI>",
                  "owner": {
                    "AddressOwner": "0x9b5cd5df0df2a168259b7115a41ccc0a372b6fd0026e0c63043492ce4d0c19a6"
                  },
                  "previousTransaction": "5CxnSSi2hCEo7beFke1fCp23W1rCKKRfPJrAELCpxiHc",
                  "storageRebate": "100",
                  "content": {
                    "dataType": "moveObject",
                    "type": "0x2::coin::Coin<0x2::sui::SUI>",
                    "hasPublicTransfer": true,
                    "fields": {
                      "balance": "100000000",
                      "id": {
                        "id": "0x29bc7c8d230db3b417edb1184cf075da5e934f672d3da3e003d989075efaecc7"
                      }
                    }
                  }
                }
              }
            ]
          }
        }
      ]
    },
    {
      "name": "sui_multiGetTransactionBlocks",
      "tags": [
        {
          "name": "Read API"
        }
      ],
      "description": "Returns an ordered list of transaction responses The method will throw an error if the input contains any duplicate or the input size exceeds QUERY_MAX_RESULT_LIMIT",
      "params": [
        {
          "name": "digests",
          "description": "A list of transaction digests.",
          "required": true,
          "schema": {
            "type": "array",
            "items": {
              "$ref": "#/components/schemas/TransactionDigest"
            }
          }
        },
        {
          "name": "options",
          "description": "config options to control which fields to fetch",
          "schema": {
            "$ref": "#/components/schemas/TransactionBlockResponseOptions"
          }
        }
      ],
      "result": {
        "name": "Vec<SuiTransactionBlockResponse>",
        "required": true,
        "schema": {
          "type": "array",
          "items": {
            "$ref": "#/components/schemas/TransactionBlockResponse"
          }
        }
      },
      "examples": [
        {
          "name": "Returns the transaction data for specified digest.",
          "params": [
            {
              "name": "digests",
              "value": [
                "EMqJqkQip6UaTkdff493ewAQNHGQFJwXDDn6m9CTgZzo",
                "Hn3B25vTQNTFAdThFkWvfkiAAUZxzwTaj4uEengu1ACX",
                "9vLSG9a4QcLcMdG1xCu6FRdXAjWWqvJHoHBCJfPMKkR9"
              ]
            },
            {
              "name": "options",
              "value": {
                "showInput": true,
                "showRawInput": false,
                "showEffects": true,
                "showEvents": true,
                "showObjectChanges": false,
                "showBalanceChanges": false,
                "showRawEffects": false
              }
            }
          ],
          "result": {
            "name": "Result",
            "value": [
              {
                "digest": "EMqJqkQip6UaTkdff493ewAQNHGQFJwXDDn6m9CTgZzo",
                "transaction": {
                  "data": {
                    "messageVersion": "v1",
                    "transaction": {
                      "kind": "ProgrammableTransaction",
                      "inputs": [
                        {
                          "type": "pure",
                          "valueType": "address",
                          "value": "0x751b2dd4de1138554a9ff7b4f6b59f9426c321c8013afed093481dd4ef1267c6"
                        },
                        {
                          "type": "object",
                          "objectType": "immOrOwnedObject",
                          "objectId": "0x7a8e9a0d074f90fddb42cd928f74b986c6f539a734f3d7c9a75a9cb227ec3157",
                          "version": "2",
                          "digest": "JAgYeYMPm5VLzBYcYxxQUEatfG9gHdFqSNwmBBS41Bri"
                        }
                      ],
                      "transactions": [
                        {
                          "TransferObjects": [
                            [
                              {
                                "Input": 1
                              }
                            ],
                            {
                              "Input": 0
                            }
                          ]
                        }
                      ]
                    },
                    "sender": "0x5e52f7bcaae1fd72a7c420c1e68537e485d215b1e8ea45572b1b2980408ff9b5",
                    "gasData": {
                      "payment": [
                        {
                          "objectId": "0x24962ee4193c8c0d2fb28bbe0eb4ba5fc87a2c6d1a7c12c9454872c5ea06d5e1",
                          "version": 2,
                          "digest": "B4g7NgvgmCFYzG2BPH6nT6kM5bPaRMD76LVJ4LWysq5w"
                        }
                      ],
                      "owner": "0x5e52f7bcaae1fd72a7c420c1e68537e485d215b1e8ea45572b1b2980408ff9b5",
                      "price": "10",
                      "budget": "100000"
                    }
                  },
                  "txSignatures": [
                    "ADCkpLtz9B6h6by9gst01e1ap3M9XyCjZ75pT59rvq6esYIxNzb7+KWZb+L5uZ7xsmzUtxR9ayYrSkXO99Rj5gkHrX7t0yuVOWkkiOMuz7HdUZsfbMy0efpXac3VZ8UVmA=="
                  ]
                },
                "rawTransaction": "AQAAAAAAAgAgdRst1N4ROFVKn/e09rWflCbDIcgBOv7Qk0gd1O8SZ8YBAHqOmg0HT5D920LNko90uYbG9TmnNPPXyadanLIn7DFXAgAAAAAAAAAg/xGekvV6500bJQ1d8stRcHgqikOPv2ge3tTR4KLNffsBAQEBAQABAABeUve8quH9cqfEIMHmhTfkhdIVsejqRVcrGymAQI/5tQEkli7kGTyMDS+yi74OtLpfyHosbRp8EslFSHLF6gbV4QIAAAAAAAAAIJWF1VkVIb/RLew6Ny79U5EIuoB6Davtbl2g8XTvw/WOXlL3vKrh/XKnxCDB5oU35IXSFbHo6kVXKxspgECP+bUKAAAAAAAAAKCGAQAAAAAAAAFhADCkpLtz9B6h6by9gst01e1ap3M9XyCjZ75pT59rvq6esYIxNzb7+KWZb+L5uZ7xsmzUtxR9ayYrSkXO99Rj5gkHrX7t0yuVOWkkiOMuz7HdUZsfbMy0efpXac3VZ8UVmA==",
                "effects": {
                  "messageVersion": "v1",
                  "status": {
                    "status": "success"
                  },
                  "executedEpoch": "0",
                  "gasUsed": {
                    "computationCost": "100",
                    "storageCost": "100",
                    "storageRebate": "10",
                    "nonRefundableStorageFee": "0"
                  },
                  "transactionDigest": "J4k64LwycebB7TQhKrPaZ954yCK64rwbDJMSrSUW4Ba4",
                  "mutated": [
                    {
                      "owner": {
                        "AddressOwner": "0x5e52f7bcaae1fd72a7c420c1e68537e485d215b1e8ea45572b1b2980408ff9b5"
                      },
                      "reference": {
                        "objectId": "0x24962ee4193c8c0d2fb28bbe0eb4ba5fc87a2c6d1a7c12c9454872c5ea06d5e1",
                        "version": 2,
                        "digest": "B4g7NgvgmCFYzG2BPH6nT6kM5bPaRMD76LVJ4LWysq5w"
                      }
                    },
                    {
                      "owner": {
                        "AddressOwner": "0x751b2dd4de1138554a9ff7b4f6b59f9426c321c8013afed093481dd4ef1267c6"
                      },
                      "reference": {
                        "objectId": "0x7a8e9a0d074f90fddb42cd928f74b986c6f539a734f3d7c9a75a9cb227ec3157",
                        "version": 2,
                        "digest": "JAgYeYMPm5VLzBYcYxxQUEatfG9gHdFqSNwmBBS41Bri"
                      }
                    }
                  ],
                  "gasObject": {
                    "owner": {
                      "ObjectOwner": "0x5e52f7bcaae1fd72a7c420c1e68537e485d215b1e8ea45572b1b2980408ff9b5"
                    },
                    "reference": {
                      "objectId": "0x24962ee4193c8c0d2fb28bbe0eb4ba5fc87a2c6d1a7c12c9454872c5ea06d5e1",
                      "version": 2,
                      "digest": "B4g7NgvgmCFYzG2BPH6nT6kM5bPaRMD76LVJ4LWysq5w"
                    }
                  },
                  "eventsDigest": "2SY11dmdTQv6JLD2wqcsMiJNqXbXUkn87Rzw5NHib8Mf"
                },
                "objectChanges": [
                  {
                    "type": "transferred",
                    "sender": "0x5e52f7bcaae1fd72a7c420c1e68537e485d215b1e8ea45572b1b2980408ff9b5",
                    "recipient": {
                      "AddressOwner": "0x751b2dd4de1138554a9ff7b4f6b59f9426c321c8013afed093481dd4ef1267c6"
                    },
                    "objectType": "0x2::example::Object",
                    "objectId": "0x7a8e9a0d074f90fddb42cd928f74b986c6f539a734f3d7c9a75a9cb227ec3157",
                    "version": "2",
                    "digest": "3gmeyj5oEdE8A4PvjWsDSHchC6tb6YQj18gnD7xnDqGz"
                  }
                ]
              },
              {
                "digest": "Hn3B25vTQNTFAdThFkWvfkiAAUZxzwTaj4uEengu1ACX",
                "transaction": {
                  "data": {
                    "messageVersion": "v1",
                    "transaction": {
                      "kind": "ProgrammableTransaction",
                      "inputs": [
                        {
                          "type": "pure",
                          "valueType": "address",
                          "value": "0x7cbab4983e180ad2c31e8c3681aa4f7d35488cf6bf1135d2fc8703690e085797"
                        },
                        {
                          "type": "object",
                          "objectType": "immOrOwnedObject",
                          "objectId": "0xc3e4f846a282754946e181e00f4341a53b5e895ef8ec3c73d2378a0a11825e23",
                          "version": "2",
                          "digest": "snEA8RNnDvsYjKJx2NMUP49TMjoAuQXx3LJgwe4qo9B"
                        }
                      ],
                      "transactions": [
                        {
                          "TransferObjects": [
                            [
                              {
                                "Input": 1
                              }
                            ],
                            {
                              "Input": 0
                            }
                          ]
                        }
                      ]
                    },
                    "sender": "0x62d4daf6e506989ba7a25b0d8915142e81252c859e8cd22db530ae213eec1925",
                    "gasData": {
                      "payment": [
                        {
                          "objectId": "0x2fac1a70e20e146fb1303bd60eb4bea9bd453e50690b423241f0e2e9beabd601",
                          "version": 2,
                          "digest": "DeJhcQ3CmMPwyhVct22PP7hYaVny6zbz8V7gnTw3yoAT"
                        }
                      ],
                      "owner": "0x62d4daf6e506989ba7a25b0d8915142e81252c859e8cd22db530ae213eec1925",
                      "price": "10",
                      "budget": "100000"
                    }
                  },
                  "txSignatures": [
                    "AND+G9umCSLK1La6UWAgniuJWhkB3BNqVfk66Fj+f2hK1qIT2uJUWRYSwWYky6TO0unNN8egfzwvLJjFCMXU9gRy3O9A+7GacyYQAw/at8erjWXdUi4gR/xfdp6t5wPBDg=="
                  ]
                },
                "rawTransaction": "AQAAAAAAAgAgfLq0mD4YCtLDHow2gapPfTVIjPa/ETXS/IcDaQ4IV5cBAMPk+EaignVJRuGB4A9DQaU7Xole+Ow8c9I3igoRgl4jAgAAAAAAAAAgDQItueIaDwm8uJB3PRHBq9cXZ7H2eoBAJneIID85dyIBAQEBAQABAABi1Nr25QaYm6eiWw2JFRQugSUshZ6M0i21MK4hPuwZJQEvrBpw4g4Ub7EwO9YOtL6pvUU+UGkLQjJB8OLpvqvWAQIAAAAAAAAAILvavygo7pyn5CJ6Yc/4Uf75+2oIrkRMlvmBAnXWr5c8YtTa9uUGmJunolsNiRUULoElLIWejNIttTCuIT7sGSUKAAAAAAAAAKCGAQAAAAAAAAFhAND+G9umCSLK1La6UWAgniuJWhkB3BNqVfk66Fj+f2hK1qIT2uJUWRYSwWYky6TO0unNN8egfzwvLJjFCMXU9gRy3O9A+7GacyYQAw/at8erjWXdUi4gR/xfdp6t5wPBDg==",
                "effects": {
                  "messageVersion": "v1",
                  "status": {
                    "status": "success"
                  },
                  "executedEpoch": "0",
                  "gasUsed": {
                    "computationCost": "100",
                    "storageCost": "100",
                    "storageRebate": "10",
                    "nonRefundableStorageFee": "0"
                  },
                  "transactionDigest": "CHia3BiES8mt5kqMYhzBpjAeLRpjcsMNDMFakBAdcVAg",
                  "mutated": [
                    {
                      "owner": {
                        "AddressOwner": "0x62d4daf6e506989ba7a25b0d8915142e81252c859e8cd22db530ae213eec1925"
                      },
                      "reference": {
                        "objectId": "0x2fac1a70e20e146fb1303bd60eb4bea9bd453e50690b423241f0e2e9beabd601",
                        "version": 2,
                        "digest": "DeJhcQ3CmMPwyhVct22PP7hYaVny6zbz8V7gnTw3yoAT"
                      }
                    },
                    {
                      "owner": {
                        "AddressOwner": "0x7cbab4983e180ad2c31e8c3681aa4f7d35488cf6bf1135d2fc8703690e085797"
                      },
                      "reference": {
                        "objectId": "0xc3e4f846a282754946e181e00f4341a53b5e895ef8ec3c73d2378a0a11825e23",
                        "version": 2,
                        "digest": "snEA8RNnDvsYjKJx2NMUP49TMjoAuQXx3LJgwe4qo9B"
                      }
                    }
                  ],
                  "gasObject": {
                    "owner": {
                      "ObjectOwner": "0x62d4daf6e506989ba7a25b0d8915142e81252c859e8cd22db530ae213eec1925"
                    },
                    "reference": {
                      "objectId": "0x2fac1a70e20e146fb1303bd60eb4bea9bd453e50690b423241f0e2e9beabd601",
                      "version": 2,
                      "digest": "DeJhcQ3CmMPwyhVct22PP7hYaVny6zbz8V7gnTw3yoAT"
                    }
                  },
                  "eventsDigest": "69bh3Q9RhRgMFKwmQn8LYE8vYujFTpYyUSVBht3oYkm6"
                },
                "objectChanges": [
                  {
                    "type": "transferred",
                    "sender": "0x62d4daf6e506989ba7a25b0d8915142e81252c859e8cd22db530ae213eec1925",
                    "recipient": {
                      "AddressOwner": "0x7cbab4983e180ad2c31e8c3681aa4f7d35488cf6bf1135d2fc8703690e085797"
                    },
                    "objectType": "0x2::example::Object",
                    "objectId": "0xc3e4f846a282754946e181e00f4341a53b5e895ef8ec3c73d2378a0a11825e23",
                    "version": "2",
                    "digest": "HyJbrm9Th6ox4oU9vrrRzgZSaCu1n3omMJ1fAcHswvvo"
                  }
                ]
              },
              {
                "digest": "9vLSG9a4QcLcMdG1xCu6FRdXAjWWqvJHoHBCJfPMKkR9",
                "transaction": {
                  "data": {
                    "messageVersion": "v1",
                    "transaction": {
                      "kind": "ProgrammableTransaction",
                      "inputs": [
                        {
                          "type": "pure",
                          "valueType": "address",
                          "value": "0x385b00a1a8902e84e81f871c47c3149e27b12500da884afdf5c30b19c017a0d1"
                        },
                        {
                          "type": "object",
                          "objectType": "immOrOwnedObject",
                          "objectId": "0x0388c28ddd5977a58e206acd19639c875a4fbecf3342b825c8384300ac7e3bad",
                          "version": "2",
                          "digest": "9CpH2aW4XPVxaZBGHRwHueXEQUvN3Pf7JQpASHiEsNCw"
                        }
                      ],
                      "transactions": [
                        {
                          "TransferObjects": [
                            [
                              {
                                "Input": 1
                              }
                            ],
                            {
                              "Input": 0
                            }
                          ]
                        }
                      ]
                    },
                    "sender": "0x9b7489accb55a928190cfa87f52022d722c0686eda7677b3595dcd6167a4b4e5",
                    "gasData": {
                      "payment": [
                        {
                          "objectId": "0xc820a75b574224b920aa9b005093b820df24ef8b43715499f4fff4e056c0cd5c",
                          "version": 2,
                          "digest": "FYD6KHzkQnbwS52WA8rYS9WbJza1K583ootS5MK9BR2T"
                        }
                      ],
                      "owner": "0x9b7489accb55a928190cfa87f52022d722c0686eda7677b3595dcd6167a4b4e5",
                      "price": "10",
                      "budget": "100000"
                    }
                  },
                  "txSignatures": [
                    "AIPB1qErFsOHPUI/MJO9d5n2tTpG6fhxRumDT54vvkGYqtiHX9nlqhyujSbprdl0Th2qM/n3z18p/tLCmnjWMgR0l3KzifzaD4mmOjFLz1qKIB/e8f9eE9s+E+w2jwNGDQ=="
                  ]
                },
                "rawTransaction": "AQAAAAAAAgAgOFsAoaiQLoToH4ccR8MUniexJQDaiEr99cMLGcAXoNEBAAOIwo3dWXeljiBqzRljnIdaT77PM0K4Jcg4QwCsfjutAgAAAAAAAAAgeeRW/wE/VlPau21sld3X01pC0x86m+u7aD22booGcGgBAQEBAQABAACbdImsy1WpKBkM+of1ICLXIsBobtp2d7NZXc1hZ6S05QHIIKdbV0IkuSCqmwBQk7gg3yTvi0NxVJn0//TgVsDNXAIAAAAAAAAAINgCS0s5p/7ScTSwc9qGOEVBETllGTeeiIyDq68OYAUEm3SJrMtVqSgZDPqH9SAi1yLAaG7adnezWV3NYWektOUKAAAAAAAAAKCGAQAAAAAAAAFhAIPB1qErFsOHPUI/MJO9d5n2tTpG6fhxRumDT54vvkGYqtiHX9nlqhyujSbprdl0Th2qM/n3z18p/tLCmnjWMgR0l3KzifzaD4mmOjFLz1qKIB/e8f9eE9s+E+w2jwNGDQ==",
                "effects": {
                  "messageVersion": "v1",
                  "status": {
                    "status": "success"
                  },
                  "executedEpoch": "0",
                  "gasUsed": {
                    "computationCost": "100",
                    "storageCost": "100",
                    "storageRebate": "10",
                    "nonRefundableStorageFee": "0"
                  },
                  "transactionDigest": "HaFQHEJugXDGh95A9Ye1tp7GikbuAQNiEanrQuVLvpfz",
                  "mutated": [
                    {
                      "owner": {
                        "AddressOwner": "0x9b7489accb55a928190cfa87f52022d722c0686eda7677b3595dcd6167a4b4e5"
                      },
                      "reference": {
                        "objectId": "0xc820a75b574224b920aa9b005093b820df24ef8b43715499f4fff4e056c0cd5c",
                        "version": 2,
                        "digest": "FYD6KHzkQnbwS52WA8rYS9WbJza1K583ootS5MK9BR2T"
                      }
                    },
                    {
                      "owner": {
                        "AddressOwner": "0x385b00a1a8902e84e81f871c47c3149e27b12500da884afdf5c30b19c017a0d1"
                      },
                      "reference": {
                        "objectId": "0x0388c28ddd5977a58e206acd19639c875a4fbecf3342b825c8384300ac7e3bad",
                        "version": 2,
                        "digest": "9CpH2aW4XPVxaZBGHRwHueXEQUvN3Pf7JQpASHiEsNCw"
                      }
                    }
                  ],
                  "gasObject": {
                    "owner": {
                      "ObjectOwner": "0x9b7489accb55a928190cfa87f52022d722c0686eda7677b3595dcd6167a4b4e5"
                    },
                    "reference": {
                      "objectId": "0xc820a75b574224b920aa9b005093b820df24ef8b43715499f4fff4e056c0cd5c",
                      "version": 2,
                      "digest": "FYD6KHzkQnbwS52WA8rYS9WbJza1K583ootS5MK9BR2T"
                    }
                  },
                  "eventsDigest": "DzJWHtFNHttaBdpECZGDMF7tcx5NYZfNfCk5NsaaRgmn"
                },
                "objectChanges": [
                  {
                    "type": "transferred",
                    "sender": "0x9b7489accb55a928190cfa87f52022d722c0686eda7677b3595dcd6167a4b4e5",
                    "recipient": {
                      "AddressOwner": "0x385b00a1a8902e84e81f871c47c3149e27b12500da884afdf5c30b19c017a0d1"
                    },
                    "objectType": "0x2::example::Object",
                    "objectId": "0x0388c28ddd5977a58e206acd19639c875a4fbecf3342b825c8384300ac7e3bad",
                    "version": "2",
                    "digest": "6jsxetsBSZJ5ozgZuDmHXJzn9ZBp8emivfYHe6tnHg7C"
                  }
                ]
              }
            ]
          }
        }
      ]
    },
    {
      "name": "sui_tryGetPastObject",
      "tags": [
        {
          "name": "Read API"
        }
      ],
      "description": "Note there is no software-level guarantee/SLA that objects with past versions can be retrieved by this API, even if the object and version exists/existed. The result may vary across nodes depending on their pruning policies. Return the object information for a specified version",
      "params": [
        {
          "name": "object_id",
          "description": "the ID of the queried object",
          "required": true,
          "schema": {
            "$ref": "#/components/schemas/ObjectID"
          }
        },
        {
          "name": "version",
          "description": "the version of the queried object. If None, default to the latest known version",
          "required": true,
          "schema": {
            "$ref": "#/components/schemas/SequenceNumber2"
          }
        },
        {
          "name": "options",
          "description": "options for specifying the content to be returned",
          "schema": {
            "$ref": "#/components/schemas/ObjectDataOptions"
          }
        }
      ],
      "result": {
        "name": "SuiPastObjectResponse",
        "required": true,
        "schema": {
          "$ref": "#/components/schemas/ObjectRead"
        }
      },
      "examples": [
        {
          "name": "Gets Past Object data.",
          "params": [
            {
              "name": "object_id",
              "value": "0x11af4b844ff94b3fbef6e36b518da3ad4c5856fa686464524a876b463d129760"
            },
            {
              "name": "version",
              "value": 4
            },
            {
              "name": "options",
              "value": {
                "showType": true,
                "showOwner": true,
                "showPreviousTransaction": true,
                "showDisplay": false,
                "showContent": true,
                "showBcs": false,
                "showStorageRebate": true
              }
            }
          ],
          "result": {
            "name": "Result",
            "value": {
              "status": "VersionFound",
              "details": {
                "objectId": "0x11af4b844ff94b3fbef6e36b518da3ad4c5856fa686464524a876b463d129760",
                "version": "4",
                "digest": "5VPAwDXy3BL72ehFc7gSJoz27ahMd6spUg5YwYc4ibcv",
                "type": "0x2::coin::Coin<0x2::sui::SUI>",
                "owner": {
                  "AddressOwner": "0x3568c40e814d9d5396d23087a0fd641e91e0e00df6c012cded9ef9ba5e5bf042"
                },
                "previousTransaction": "5jQByoouHBwaico5pQB73GdbzerC2StjTiHh5garBjiV",
                "storageRebate": "100",
                "content": {
                  "dataType": "moveObject",
                  "type": "0x2::coin::Coin<0x2::sui::SUI>",
                  "hasPublicTransfer": true,
                  "fields": {
                    "balance": "10000",
                    "id": {
                      "id": "0x11af4b844ff94b3fbef6e36b518da3ad4c5856fa686464524a876b463d129760"
                    }
                  }
                }
              }
            }
          }
        }
      ]
    },
    {
      "name": "sui_tryMultiGetPastObjects",
      "tags": [
        {
          "name": "Read API"
        }
      ],
      "description": "Note there is no software-level guarantee/SLA that objects with past versions can be retrieved by this API, even if the object and version exists/existed. The result may vary across nodes depending on their pruning policies. Return the object information for a specified version",
      "params": [
        {
          "name": "past_objects",
          "description": "a vector of object and versions to be queried",
          "required": true,
          "schema": {
            "type": "array",
            "items": {
              "$ref": "#/components/schemas/GetPastObjectRequest"
            }
          }
        },
        {
          "name": "options",
          "description": "options for specifying the content to be returned",
          "schema": {
            "$ref": "#/components/schemas/ObjectDataOptions"
          }
        }
      ],
      "result": {
        "name": "Vec<SuiPastObjectResponse>",
        "required": true,
        "schema": {
          "type": "array",
          "items": {
            "$ref": "#/components/schemas/ObjectRead"
          }
        }
      },
      "examples": [
        {
          "name": "Gets Past Object data for a vector of objects.",
          "params": [
            {
              "name": "past_objects",
              "value": [
                {
                  "objectId": "0x38b3186a7bb26a1ab2c982a0a9b482aa70f5a010fffc60f20194ef0f597474e8",
                  "version": "4"
                },
                {
                  "objectId": "0xceaf9ee4582d3a233101e322a22cb2a5bea2e681ea5af4e59bd1abb0bb4fcb27",
                  "version": "12"
                }
              ]
            },
            {
              "name": "options",
              "value": {
                "showType": true,
                "showOwner": true,
                "showPreviousTransaction": true,
                "showDisplay": false,
                "showContent": true,
                "showBcs": false,
                "showStorageRebate": true
              }
            }
          ],
          "result": {
            "name": "Result",
            "value": [
              {
                "status": "VersionFound",
                "details": {
                  "objectId": "0x38b3186a7bb26a1ab2c982a0a9b482aa70f5a010fffc60f20194ef0f597474e8",
                  "version": "4",
                  "digest": "hvBGBXvKVhC7XYgVPujuiLjxASR6UGAkSFrCRtVxX1F",
                  "type": "0x2::coin::Coin<0x2::sui::SUI>",
                  "owner": {
                    "AddressOwner": "0x47866ff92885a3c21a7703f564721c198308aa0c71b771ada6b96c16fc9c0fa7"
                  },
                  "previousTransaction": "6heEteheiLZcS8iVNXsNUnU7oVjzT7UHYzprGcuWQ4gG",
                  "storageRebate": "100",
                  "content": {
                    "dataType": "moveObject",
                    "type": "0x2::coin::Coin<0x2::sui::SUI>",
                    "hasPublicTransfer": true,
                    "fields": {
                      "balance": "10000",
                      "id": {
                        "id": "0x38b3186a7bb26a1ab2c982a0a9b482aa70f5a010fffc60f20194ef0f597474e8"
                      }
                    }
                  }
                }
              },
              {
                "status": "VersionFound",
                "details": {
                  "objectId": "0xceaf9ee4582d3a233101e322a22cb2a5bea2e681ea5af4e59bd1abb0bb4fcb27",
                  "version": "12",
                  "digest": "B5z4YkAgTi78fdxMbxG3fv2V4YBkhpc8PRCPz8MzLtbf",
                  "type": "0x2::coin::Coin<0x2::sui::SUI>",
                  "owner": {
                    "AddressOwner": "0xa6ced287081357950315a8842c3870f2d83f980fe0996a92d351d6749a0a0b47"
                  },
                  "previousTransaction": "BLN2oUCHmwmaAXXCxbojTcozUqZYfvXx4Bkgi7xcgyVc",
                  "storageRebate": "100",
                  "content": {
                    "dataType": "moveObject",
                    "type": "0x2::coin::Coin<0x2::sui::SUI>",
                    "hasPublicTransfer": true,
                    "fields": {
                      "balance": "20000",
                      "id": {
                        "id": "0x38b3186a7bb26a1ab2c982a0a9b482aa70f5a010fffc60f20194ef0f597474e8"
                      }
                    }
                  }
                }
              }
            ]
          }
        }
      ]
    },
    {
      "name": "sui_verifyZkLoginSignature",
      "tags": [
        {
          "name": "Read API"
        }
      ],
      "description": "Verify a zklogin signature for the given bytes, intent scope and author.",
      "params": [
        {
          "name": "bytes",
          "description": "The Base64 string of bcs bytes for raw transaction data or personal message indicated by intent_scope.",
          "required": true,
          "schema": {
            "type": "string"
          }
        },
        {
          "name": "signature",
          "description": "The Base64 string of the zklogin signature to verify.",
          "required": true,
          "schema": {
            "type": "string"
          }
        },
        {
          "name": "intent_scope",
          "description": "The intent scope, either transaction data or personal message. Used to parse bytes.",
          "required": true,
          "schema": {
            "$ref": "#/components/schemas/ZkLoginIntentScope"
          }
        },
        {
          "name": "author",
          "description": "The author of the signature.",
          "required": true,
          "schema": {
            "$ref": "#/components/schemas/SuiAddress"
          }
        }
      ],
      "result": {
        "name": "ZkLoginVerifyResult",
        "required": true,
        "schema": {
          "$ref": "#/components/schemas/ZkLoginVerifyResult"
        }
      }
    },
    {
      "name": "suix_getAllBalances",
      "tags": [
        {
          "name": "Coin Query API"
        }
      ],
      "description": "Return the total coin balance for all coin type, owned by the address owner.",
      "params": [
        {
          "name": "owner",
          "description": "the owner's Sui address",
          "required": true,
          "schema": {
            "$ref": "#/components/schemas/SuiAddress"
          }
        }
      ],
      "result": {
        "name": "Vec<Balance>",
        "required": true,
        "schema": {
          "type": "array",
          "items": {
            "$ref": "#/components/schemas/Balance"
          }
        }
      },
      "examples": [
        {
          "name": "Gets all balances for the address in the request.",
          "params": [
            {
              "name": "owner",
              "value": "0x94f1a597b4e8f709a396f7f6b1482bdcd65a673d111e49286c527fab7c2d0961"
            }
          ],
          "result": {
            "name": "Result",
            "value": [
              {
                "coinType": "0x2::sui::SUI",
                "coinObjectCount": 15,
                "totalBalance": "3000000000",
                "lockedBalance": {}
              }
            ]
          }
        }
      ]
    },
    {
      "name": "suix_getAllCoins",
      "tags": [
        {
          "name": "Coin Query API"
        }
      ],
      "description": "Return all Coin objects owned by an address.",
      "params": [
        {
          "name": "owner",
          "description": "the owner's Sui address",
          "required": true,
          "schema": {
            "$ref": "#/components/schemas/SuiAddress"
          }
        },
        {
          "name": "cursor",
          "description": "optional paging cursor",
          "schema": {
            "type": "string"
          }
        },
        {
          "name": "limit",
          "description": "maximum number of items per page",
          "schema": {
            "type": "integer",
            "format": "uint",
            "minimum": 0.0
          }
        }
      ],
      "result": {
        "name": "CoinPage",
        "required": true,
        "schema": {
          "$ref": "#/components/schemas/Page_for_Coin_and_String"
        }
      },
      "examples": [
        {
          "name": "Gets all coins for the address in the request body. Begin listing the coins that are after the provided `cursor` value and return only the `limit` amount of results per page.",
          "params": [
            {
              "name": "owner",
              "value": "0x41f5975e3c6bd5c95f041a8493ad7e9934be26e69152d2c2e86d8a9bdbd242b3"
            },
            {
              "name": "cursor",
              "value": "0x2564cd31a71cf9833609b111436d8f0f47b7f8b9927ec3f8975a1dcbf9b25564"
            },
            {
              "name": "limit",
              "value": 3
            }
          ],
          "result": {
            "name": "Result",
            "value": {
              "data": [
                {
                  "coinType": "0x2::sui::SUI",
                  "coinObjectId": "0x861c5e055605b2bb1199faf653a8771e448930bc95a0369fad43a9870a2e5878",
                  "version": "103626",
                  "digest": "Ao1QyN9UTmYzb2ead3D5xhSBk7TvACRvmnJW8gRbwP99",
                  "balance": "200000000",
                  "previousTransaction": "7dp5WtTmtGp83EXYYFMzjBJRFeSgR67AzqMETLrfgeFx"
                },
                {
                  "coinType": "0x2::sui::SUI",
                  "coinObjectId": "0x7e769678d059761bff8a8f3944642e4c33a6e4fb0b55f8face36fadaa22f2a0d",
                  "version": "103626",
                  "digest": "5taVxHU9QLQD5cNdqxt8kNGAab93GMG4vX7zYDxEaohx",
                  "balance": "200000000",
                  "previousTransaction": "9xLdMXezY8d1yRA2TtN6pYjapyy2EVKHWNriGPFGCFvd"
                },
                {
                  "coinType": "0x2::sui::SUI",
                  "coinObjectId": "0xa323d541ba5cf9e34919d2644cda38a263f69f47ae954dec65295231e0d2c7c8",
                  "version": "103626",
                  "digest": "82ZNKSSueWUQkpFNbBZGHSr3sUL5Rxfr7ucVRsvgQzz2",
                  "balance": "200000000",
                  "previousTransaction": "5xexWFq6QpGHBQyC9P2cbAJXq9qm2EjzfuRM9NwS1uyG"
                }
              ],
              "nextCursor": "abcd",
              "hasNextPage": true
            }
          }
        }
      ]
    },
    {
      "name": "suix_getBalance",
      "tags": [
        {
          "name": "Coin Query API"
        }
      ],
      "description": "Return the total coin balance for one coin type, owned by the address owner.",
      "params": [
        {
          "name": "owner",
          "description": "the owner's Sui address",
          "required": true,
          "schema": {
            "$ref": "#/components/schemas/SuiAddress"
          }
        },
        {
          "name": "coin_type",
          "description": "optional type names for the coin (e.g., 0x168da5bf1f48dafc111b0a488fa454aca95e0b5e::usdc::USDC), default to 0x2::sui::SUI if not specified.",
          "schema": {
            "type": "string"
          }
        }
      ],
      "result": {
        "name": "Balance",
        "required": true,
        "schema": {
          "$ref": "#/components/schemas/Balance"
        }
      },
      "examples": [
        {
          "name": "Gets the balance of the specified type of coin for the address in the request.",
          "params": [
            {
              "name": "owner",
              "value": "0xa6f5a7953a75dc632e696cabe60560522a017bf2fb0bd930d1ec22c06f1ee4e4"
            },
            {
              "name": "coin_type",
              "value": "0x168da5bf1f48dafc111b0a488fa454aca95e0b5e::usdc::USDC"
            }
          ],
          "result": {
            "name": "Result",
            "value": {
              "coinType": "0x168da5bf1f48dafc111b0a488fa454aca95e0b5e::usdc::USDC",
              "coinObjectCount": 15,
              "totalBalance": "15",
              "lockedBalance": {}
            }
          }
        }
      ]
    },
    {
      "name": "suix_getCoinMetadata",
      "tags": [
        {
          "name": "Coin Query API"
        }
      ],
      "description": "Return metadata (e.g., symbol, decimals) for a coin. Note that if the coin's metadata was wrapped in the transaction that published its marker type, or the latest version of the metadata object is wrapped or deleted, it will not be found.",
      "params": [
        {
          "name": "coin_type",
          "description": "type name for the coin (e.g., 0x168da5bf1f48dafc111b0a488fa454aca95e0b5e::usdc::USDC)",
          "required": true,
          "schema": {
            "type": "string"
          }
        }
      ],
      "result": {
        "name": "SuiCoinMetadata",
        "schema": {
          "$ref": "#/components/schemas/SuiCoinMetadata"
        }
      },
      "examples": [
        {
          "name": "Gets the metadata for the coin type in the request.",
          "params": [
            {
              "name": "coin_type",
              "value": "0x168da5bf1f48dafc111b0a488fa454aca95e0b5e::usdc::USDC"
            }
          ],
          "result": {
            "name": "Result",
            "value": {
              "decimals": 9,
              "name": "Usdc",
              "symbol": "USDC",
              "description": "Stable coin.",
              "iconUrl": null,
              "id": "0x51ceab2edc89f74730e683ebee65578cb3bc9237ba6fca019438a9737cf156ae"
            }
          }
        }
      ]
    },
    {
      "name": "suix_getCoins",
      "tags": [
        {
          "name": "Coin Query API"
        }
      ],
      "description": "Return all Coin<`coin_type`> objects owned by an address.",
      "params": [
        {
          "name": "owner",
          "description": "the owner's Sui address",
          "required": true,
          "schema": {
            "$ref": "#/components/schemas/SuiAddress"
          }
        },
        {
          "name": "coin_type",
          "description": "optional type name for the coin (e.g., 0x168da5bf1f48dafc111b0a488fa454aca95e0b5e::usdc::USDC), default to 0x2::sui::SUI if not specified.",
          "schema": {
            "type": "string"
          }
        },
        {
          "name": "cursor",
          "description": "optional paging cursor",
          "schema": {
            "type": "string"
          }
        },
        {
          "name": "limit",
          "description": "maximum number of items per page",
          "schema": {
            "type": "integer",
            "format": "uint",
            "minimum": 0.0
          }
        }
      ],
      "result": {
        "name": "CoinPage",
        "required": true,
        "schema": {
          "$ref": "#/components/schemas/Page_for_Coin_and_String"
        }
      },
      "examples": [
        {
          "name": "Gets all SUI coins owned by the address provided. Return a paginated list of `limit` results per page. Similar to `suix_getAllCoins`, but provides a way to filter by coin type.",
          "params": [
            {
              "name": "owner",
              "value": "0x6d907beaa3a49db57bdfdb3557e6d405cbf01c293a53e01457d65e92b5d8dd68"
            },
            {
              "name": "coin_type",
              "value": "0x2::sui::SUI"
            },
            {
              "name": "cursor",
              "value": "0xee6b5173afedb35330f60397c2cbb48196ba41921246c304be7b490cee0904eb"
            },
            {
              "name": "limit",
              "value": 3
            }
          ],
          "result": {
            "name": "Result",
            "value": {
              "data": [
                {
                  "coinType": "0x2::sui::SUI",
                  "coinObjectId": "0xd62ca040aba24f862a763851c54908cd2a0ee7d709c11b93d4a2083747b76856",
                  "version": "103626",
                  "digest": "C9fdokK19BpDCgUgWsJv3cfd4LDyk7WGYBeGhFHbEL2Z",
                  "balance": "200000000",
                  "previousTransaction": "tw5DzJTfdxTn4f3rekFrhN7dQTUezBgsEhycDobTBLb"
                },
                {
                  "coinType": "0x2::sui::SUI",
                  "coinObjectId": "0xf44d295a385dc3544d211411b865e8bc4f01f49186970c7cf61e1cc829cc0be7",
                  "version": "103626",
                  "digest": "5qZkmtN5J5uGHURtiy9BtBhnXATPR2Wa6BJBDLrMzCaf",
                  "balance": "200000000",
                  "previousTransaction": "AfgFe7ZfjJ5dWV6VAy2LbtvBFhcABkvdvwEjLrRcFqtr"
                },
                {
                  "coinType": "0x2::sui::SUI",
                  "coinObjectId": "0x42ef9314ccc792dd4401a88e69c66b4c5e43f21e9e57f4abe3c702649d3a7dd0",
                  "version": "103626",
                  "digest": "FLE2nB2Wio3oUyTx6HyzkrMsWiZxDg9Kk8s7ivvuoBbD",
                  "balance": "200000000",
                  "previousTransaction": "9er6jxigfuQEKsn9gtPV2oW1zGQRcFtKNijHVe88GUJD"
                }
              ],
              "nextCursor": "abcd",
              "hasNextPage": true
            }
          }
        }
      ]
    },
    {
      "name": "suix_getCommitteeInfo",
      "tags": [
        {
          "name": "Governance Read API"
        }
      ],
      "description": "Return the committee information for the asked `epoch`.",
      "params": [
        {
          "name": "epoch",
          "description": "The epoch of interest. If None, default to the latest epoch",
          "schema": {
            "$ref": "#/components/schemas/BigInt_for_uint64"
          }
        }
      ],
      "result": {
        "name": "SuiCommittee",
        "required": true,
        "schema": {
          "$ref": "#/components/schemas/CommitteeInfo"
        }
      },
      "examples": [
        {
          "name": "Gets committee information for epoch 5000.",
          "params": [
            {
              "name": "epoch",
              "value": "5000"
            }
          ],
          "result": {
            "name": "Result",
            "value": {
              "epoch": "5000",
              "validators": [
                [
                  "jc/20VUECmVvSBmxMRG1LFdGqGunLzlfuv4uw4R9HoFA5iSnUf32tfIFC8cgXPnTAATJCwx0Cv/TJs5nPMKyOi0k1T4q/rKG38Zo/UBgCJ1tKxe3md02+Q0zLlSnozjU",
                  "2500"
                ],
                [
                  "mfJe9h+AMrkUY2RgmCxcxvE07x3a52ZX8sv+wev8jQlzdAgN9vzw3Li8Sw2OCvXYDrv/K0xZn1T0LWMS38MUJ2B4wcw0fru+xRmL4lhRPzhrkw0CwnSagD4jMJVevRoQ",
                  "2500"
                ],
                [
                  "rd7vlNiYyI5A297/kcXxBfnPLHR/tvK8N+wD1ske2y4aV4z1RL6LCTHiXyQ9WbDDDZihbOO6HWzx1/UEJpkusK2zE0sFW+gUDS218l+wDYP45CIr8B/WrJOh/0152ljy",
                  "2500"
                ],
                [
                  "s/1e+1yHJAOkrRPxGZUTYG0jNUqEUkmuoVdWTCP/PBXGyeZSty10DoysuTy8wGhrDsDMDBx2C/tCtDZRn8WoBUt2UzqXqfI5h9CX75ax8lJrsgc/oQp3GZQXcjR+8nT0",
                  "2500"
                ]
              ]
            }
          }
        }
      ]
    },
    {
      "name": "suix_getDynamicFieldObject",
      "tags": [
        {
          "name": "Extended API"
        }
      ],
      "description": "Return the dynamic field object information for a specified object",
      "params": [
        {
          "name": "parent_object_id",
          "description": "The ID of the queried parent object",
          "required": true,
          "schema": {
            "$ref": "#/components/schemas/ObjectID"
          }
        },
        {
          "name": "name",
          "description": "The Name of the dynamic field",
          "required": true,
          "schema": {
            "$ref": "#/components/schemas/DynamicFieldName"
          }
        }
      ],
      "result": {
        "name": "SuiObjectResponse",
        "required": true,
        "schema": {
          "$ref": "#/components/schemas/SuiObjectResponse"
        }
      },
      "examples": [
        {
          "name": "Gets the information for the dynamic field the request provides.",
          "params": [
            {
              "name": "parent_object_id",
              "value": "0x3ddea0f8c3da994d9ead562ce76e36fdef6a382da344930c73d1298b0e9644b8"
            },
            {
              "name": "name",
              "value": {
                "type": "0x0000000000000000000000000000000000000000000000000000000000000009::test::TestField",
                "value": "some_value"
              }
            }
          ],
          "result": {
            "name": "Result",
            "value": {
              "data": {
                "objectId": "0x3ddea0f8c3da994d9ead562ce76e36fdef6a382da344930c73d1298b0e9644b8",
                "version": "1",
                "digest": "Faiv4yqGR4HjAW8WhMN1NHHNStxXgP3u22dVPyvLad2z",
                "type": "0x0000000000000000000000000000000000000000000000000000000000000009::test::TestField",
                "owner": {
                  "AddressOwner": "0x5ea6f7a348f4a7bd1a9ab069eb7f63865de3075cc5a4e62432f634b50fd2bb2b"
                },
                "previousTransaction": "5qTpesGST3v9NmMTkzV7HHNZRJh52BSqUTErc6L6XGm",
                "storageRebate": "100",
                "content": {
                  "dataType": "moveObject",
                  "type": "0x0000000000000000000000000000000000000000000000000000000000000009::test::TestField",
                  "hasPublicTransfer": true,
                  "fields": {}
                }
              }
            }
          }
        }
      ]
    },
    {
      "name": "suix_getDynamicFields",
      "tags": [
        {
          "name": "Extended API"
        }
      ],
      "description": "Return the list of dynamic field objects owned by an object.",
      "params": [
        {
          "name": "parent_object_id",
          "description": "The ID of the parent object",
          "required": true,
          "schema": {
            "$ref": "#/components/schemas/ObjectID"
          }
        },
        {
          "name": "cursor",
          "description": "An optional paging cursor. If provided, the query will start from the next item after the specified cursor. Default to start from the first item if not specified.",
          "schema": {
            "$ref": "#/components/schemas/ObjectID"
          }
        },
        {
          "name": "limit",
          "description": "Maximum item returned per page, default to [QUERY_MAX_RESULT_LIMIT] if not specified.",
          "schema": {
            "type": "integer",
            "format": "uint",
            "minimum": 0.0
          }
        }
      ],
      "result": {
        "name": "DynamicFieldPage",
        "required": true,
        "schema": {
          "$ref": "#/components/schemas/Page_for_DynamicFieldInfo_and_ObjectID"
        }
      },
      "examples": [
        {
          "name": "Gets dynamic fields for the object the request provides in a paginated list of `limit` dynamic field results per page. The default limit is 50.",
          "params": [
            {
              "name": "parent_object_id",
              "value": "0x5612581eba57ebe7e594b809ccceec2be4dac6ff6945d49b3ecc043d049611f6"
            },
            {
              "name": "cursor",
              "value": "0x671832358f25bfacde706e528df4e15bb8de6dadd21835dfe44f4973139c15f9"
            },
            {
              "name": "limit",
              "value": 3
            }
          ],
          "result": {
            "name": "Result",
            "value": {
              "data": [
                {
                  "name": {
                    "type": "0x0000000000000000000000000000000000000000000000000000000000000009::test::TestField",
                    "value": "some_value"
                  },
                  "bcsEncoding": "base64",
                  "bcsName": "FDB4OTo6dGVzdDo6VGVzdEZpZWxk",
                  "type": "DynamicField",
                  "objectType": "test",
                  "objectId": "0xcfd10bca4d517e9452ad5486d69ee482b758c2399039dbbedd5db24385e934d6",
                  "version": 1,
                  "digest": "9oCJR2QHVThbwWtSYwmWv6oSFw26PuxXkLyFrUbNqpU2"
                },
                {
                  "name": {
                    "type": "0x0000000000000000000000000000000000000000000000000000000000000009::test::TestField",
                    "value": "some_value"
                  },
                  "bcsEncoding": "base64",
                  "bcsName": "FDB4OTo6dGVzdDo6VGVzdEZpZWxk",
                  "type": "DynamicField",
                  "objectType": "test",
                  "objectId": "0x05a4a796534a1833ca2c4df8fda7d073bbbf2715d2cd82ed40dc051dd5e05f7f",
                  "version": 1,
                  "digest": "3F8njMJQe6DNxeuvUnHPVjuR9Lt3RNwfsBoxDcB9SXAa"
                },
                {
                  "name": {
                    "type": "0x0000000000000000000000000000000000000000000000000000000000000009::test::TestField",
                    "value": "some_value"
                  },
                  "bcsEncoding": "base64",
                  "bcsName": "FDB4OTo6dGVzdDo6VGVzdEZpZWxk",
                  "type": "DynamicField",
                  "objectType": "test",
                  "objectId": "0x6d95af2033dd243fe6bdc6886d51b7d1cb695b9491893f88a5ae1b9d4f235b3c",
                  "version": 1,
                  "digest": "9Ury7TXnLtHDrxreKjv5eMJpDAU4wZRuev4JJ1UnJBMp"
                }
              ],
              "nextCursor": "0xfd0b2c4326c56b1fec231d73038dba0f0885b97982f5fcac3ec6f5c8cae16743",
              "hasNextPage": true
            }
          }
        }
      ]
    },
    {
      "name": "suix_getLatestSuiSystemState",
      "tags": [
        {
          "name": "Governance Read API"
        }
      ],
      "description": "Return the latest SUI system state object on-chain.",
      "params": [],
      "result": {
        "name": "SuiSystemStateSummary",
        "required": true,
        "schema": {
          "$ref": "#/components/schemas/SuiSystemStateSummary"
        }
      },
      "examples": [
        {
          "name": "Gets objects owned by the address in the request.",
          "params": [],
          "result": {
            "name": "Result",
            "value": "some_system_state"
          }
        }
      ]
    },
    {
      "name": "suix_getOwnedObjects",
      "tags": [
        {
          "name": "Extended API"
        }
      ],
      "description": "Return the list of objects owned by an address. Note that if the address owns more than `QUERY_MAX_RESULT_LIMIT` objects, the pagination is not accurate, because previous page may have been updated when the next page is fetched. Please use suix_queryObjects if this is a concern.",
      "params": [
        {
          "name": "address",
          "description": "the owner's Sui address",
          "required": true,
          "schema": {
            "$ref": "#/components/schemas/SuiAddress"
          }
        },
        {
          "name": "query",
          "description": "the objects query criteria.",
          "schema": {
            "$ref": "#/components/schemas/ObjectResponseQuery"
          }
        },
        {
          "name": "cursor",
          "description": "An optional paging cursor. If provided, the query will start from the next item after the specified cursor. Default to start from the first item if not specified.",
          "schema": {
            "$ref": "#/components/schemas/ObjectID"
          }
        },
        {
          "name": "limit",
          "description": "Max number of items returned per page, default to [QUERY_MAX_RESULT_LIMIT] if not specified.",
          "schema": {
            "type": "integer",
            "format": "uint",
            "minimum": 0.0
          }
        }
      ],
      "result": {
        "name": "ObjectsPage",
        "required": true,
        "schema": {
          "$ref": "#/components/schemas/Page_for_SuiObjectResponse_and_ObjectID"
        }
      },
      "examples": [
        {
          "name": "Returns all the objects the address provided in the request owns and that match the filter. By default, only the digest value is returned, but the request returns additional information by setting the relevant keys to true. A cursor value is also provided, so the list of results begin after that value.",
          "params": [
            {
              "name": "address",
              "value": "0xdbc9abc01a87906b033a75750e741edb2df5ea5d55c96a611371d22799d26827"
            },
            {
              "name": "query",
              "value": {
                "filter": {
                  "MatchAll": [
                    {
                      "StructType": "0x2::coin::Coin<0x2::sui::SUI>"
                    },
                    {
                      "AddressOwner": "0xdbc9abc01a87906b033a75750e741edb2df5ea5d55c96a611371d22799d26827"
                    },
                    {
                      "Version": "13488"
                    }
                  ]
                },
                "options": {
                  "showType": true,
                  "showOwner": true,
                  "showPreviousTransaction": true,
                  "showDisplay": false,
                  "showContent": false,
                  "showBcs": false,
                  "showStorageRebate": false
                }
              }
            },
            {
              "name": "cursor",
              "value": "0x0cd4bb4d4f520fe9bbf0cf1cebe3f2549412826c3c9261bff9786c240123749f"
            },
            {
              "name": "limit",
              "value": 3
            }
          ],
          "result": {
            "name": "Result",
            "value": {
              "data": [
                {
                  "data": {
                    "objectId": "0x0b37a91692359a98496738a58c17a9334aeacc435c70ab9635e47a277d8f8dd9",
                    "version": "13488",
                    "digest": "FZzfCnKCSRW2jN9AwkiarjYQapViUQAh799aiRMZ4YC2",
                    "type": "0x2::coin::Coin<0x2::sui::SUI>",
                    "owner": {
                      "AddressOwner": "0xdbc9abc01a87906b033a75750e741edb2df5ea5d55c96a611371d22799d26827"
                    },
                    "previousTransaction": "AJhAseKLEndWYT45FbvYGgCJQTqZP537xqNnthY9FqSa",
                    "storageRebate": "100"
                  }
                },
                {
                  "data": {
                    "objectId": "0xd4feace07fc863a2eef286c3e95ed48e2c181bb65db5beaf7ea664b4ca6b744c",
                    "version": "13488",
                    "digest": "3cxBDcfnkVgtXWhnMnKKkMGtZdiEorUhb1vdp2DkVyfi",
                    "type": "0x2::coin::Coin<0x2::sui::SUI>",
                    "owner": {
                      "AddressOwner": "0xdbc9abc01a87906b033a75750e741edb2df5ea5d55c96a611371d22799d26827"
                    },
                    "previousTransaction": "8qCvxDHh5LtDfF95Ci9G7vvQN2P6y4v55S9xoKBYp7FM",
                    "storageRebate": "100"
                  }
                },
                {
                  "data": {
                    "objectId": "0xe26860fac6839ce2d7ed7e6f29d276a1b4c23f2d9a9b6f0d8b2c17beace292b7",
                    "version": "13488",
                    "digest": "3tX9sgYC4A6nVKGjKEE5xxW6t4zkvDL9BwjuaxMg8arP",
                    "type": "0x2::coin::Coin<0x2::sui::SUI>",
                    "owner": {
                      "AddressOwner": "0xdbc9abc01a87906b033a75750e741edb2df5ea5d55c96a611371d22799d26827"
                    },
                    "previousTransaction": "5Ka3vDaDy9h5UYk3Maz3vssWHrhbcGXQgwg8fL2ygyTi",
                    "storageRebate": "100"
                  }
                }
              ],
              "nextCursor": "0xe26860fac6839ce2d7ed7e6f29d276a1b4c23f2d9a9b6f0d8b2c17beace292b7",
              "hasNextPage": true
            }
          }
        }
      ]
    },
    {
      "name": "suix_getReferenceGasPrice",
      "tags": [
        {
          "name": "Governance Read API"
        }
      ],
      "description": "Return the reference gas price for the network",
      "params": [],
      "result": {
        "name": "BigInt<u64>",
        "required": true,
        "schema": {
          "$ref": "#/components/schemas/BigInt_for_uint64"
        }
      },
      "examples": [
        {
          "name": "Gets reference gas price information for the network.",
          "params": [],
          "result": {
            "name": "Result",
            "value": 1000
          }
        }
      ]
    },
    {
      "name": "suix_getStakes",
      "tags": [
        {
          "name": "Governance Read API"
        }
      ],
      "description": "Return all [DelegatedStake].",
      "params": [
        {
          "name": "owner",
          "required": true,
          "schema": {
            "$ref": "#/components/schemas/SuiAddress"
          }
        }
      ],
      "result": {
        "name": "Vec<DelegatedStake>",
        "required": true,
        "schema": {
          "type": "array",
          "items": {
            "$ref": "#/components/schemas/DelegatedStake"
          }
        }
      },
      "examples": [
        {
          "name": "Returns the staking information for the address the request provides.",
          "params": [
            {
              "name": "owner",
              "value": "0x9c76d5157eaa77c41a7bfda8db98a8e8080f7cb53b7313088ed085c73f866f21"
            }
          ],
          "result": {
            "name": "Result",
            "value": [
              {
                "validatorAddress": "0x3befb84f03a24386492bd3b05b1fd386172eb450e5059ce7df0ea6d9d6cefcaa",
                "stakingPool": "0x9a95cf69368e31b4dbe8ee9bdb3c0587bbc79d8fc6edf4007e185a962fd906df",
                "stakes": [
                  {
                    "stakedSuiId": "0xb4eeb46b70f0bebcae832aeef9f7c5db76052ab656e5f81853d0cf701cdbc8eb",
                    "stakeRequestEpoch": "62",
                    "stakeActiveEpoch": "63",
                    "principal": "200000000000",
                    "status": "Active",
                    "estimatedReward": "520000000"
                  },
                  {
                    "stakedSuiId": "0xf27ab513fc6ef8c344406c78da3d5ad3a5fcc295dc8803c15989a62d33ee8590",
                    "stakeRequestEpoch": "142",
                    "stakeActiveEpoch": "143",
                    "principal": "200000000000",
                    "status": "Pending"
                  }
                ]
              },
              {
                "validatorAddress": "0x14cfd5e91c13a481370240e392464c329a203fb9f0a8158aaab9b2a90044b26e",
                "stakingPool": "0x14cc7fee4100fdcabda6d15c63c4b49c45ae23f2b936495cd38b1a4b04010295",
                "stakes": [
                  {
                    "stakedSuiId": "0xbaa75ac72e548aeecf2ce8b4e88530651d6e8f93e0fb79b4bc65a512beb5b9f3",
                    "stakeRequestEpoch": "244",
                    "stakeActiveEpoch": "245",
                    "principal": "200000000000",
                    "status": "Unstaked"
                  }
                ]
              }
            ]
          }
        }
      ]
    },
    {
      "name": "suix_getStakesByIds",
      "tags": [
        {
          "name": "Governance Read API"
        }
      ],
      "description": "Return one or more [DelegatedStake]. If a Stake was withdrawn its status will be Unstaked.",
      "params": [
        {
          "name": "staked_sui_ids",
          "required": true,
          "schema": {
            "type": "array",
            "items": {
              "$ref": "#/components/schemas/ObjectID"
            }
          }
        }
      ],
      "result": {
        "name": "Vec<DelegatedStake>",
        "required": true,
        "schema": {
          "type": "array",
          "items": {
            "$ref": "#/components/schemas/DelegatedStake"
          }
        }
      },
      "examples": [
        {
          "name": "Returns the staking information for the address the request provides.",
          "params": [
            {
              "name": "staked_sui_ids",
              "value": [
                "0x378423de90ed03b694cecf443c72b5387b29a731d26d98108d7abc4902107d7d",
                "0x6a8e0f8fea6fda5488462e58724c034462b6064a08845e2ae2942fe7c4ee816d"
              ]
            }
          ],
          "result": {
            "name": "Result",
            "value": {
              "validatorAddress": "0x754eb2eed23e6c6bb32c89fe1f21ab588374445e72e0402aea014b2956105799",
              "stakingPool": "0x63ee67e81398729f87d81d62f399c041b0f8d0938923ea7e3917608ee62df437",
              "stakes": [
                {
                  "stakedSuiId": "0x378423de90ed03b694cecf443c72b5387b29a731d26d98108d7abc4902107d7d",
                  "stakeRequestEpoch": "62",
                  "stakeActiveEpoch": "63",
                  "principal": "200000000000",
                  "status": "Active",
                  "estimatedReward": "520000000"
                },
                {
                  "stakedSuiId": "0x6a8e0f8fea6fda5488462e58724c034462b6064a08845e2ae2942fe7c4ee816d",
                  "stakeRequestEpoch": "244",
                  "stakeActiveEpoch": "245",
                  "principal": "200000000000",
                  "status": "Unstaked"
                }
              ]
            }
          }
        }
      ]
    },
    {
      "name": "suix_getTotalSupply",
      "tags": [
        {
          "name": "Coin Query API"
        }
      ],
      "description": "Return total supply for a coin",
      "params": [
        {
          "name": "coin_type",
          "description": "type name for the coin (e.g., 0x168da5bf1f48dafc111b0a488fa454aca95e0b5e::usdc::USDC)",
          "required": true,
          "schema": {
            "type": "string"
          }
        }
      ],
      "result": {
        "name": "Supply",
        "required": true,
        "schema": {
          "$ref": "#/components/schemas/Supply"
        }
      },
      "examples": [
        {
          "name": "Gets total supply for the type of coin provided.",
          "params": [
            {
              "name": "coin_type",
              "value": "0xe5c651321915b06c81838c2e370109b554a448a78d3a56220f798398dde66eab::acoin::ACOIN"
            }
          ],
          "result": {
            "name": "Result",
            "value": {
              "value": "12023692"
            }
          }
        }
      ]
    },
    {
      "name": "suix_getValidatorsApy",
      "tags": [
        {
          "name": "Governance Read API"
        }
      ],
      "description": "Return the validator APY",
      "params": [],
      "result": {
        "name": "ValidatorApys",
        "required": true,
        "schema": {
          "$ref": "#/components/schemas/ValidatorApys"
        }
      },
      "examples": [
        {
          "name": "Gets the APY for all validators.",
          "params": [],
          "result": {
            "name": "Result",
            "value": {
              "apys": [
                {
                  "address": "0x9d77e49d53f92bc8310f0ccc3257dcc85bada4a729d650f77622264321297809",
                  "apy": 0.06
                },
                {
                  "address": "0x27838b06db0346808ffb0676099de0408b31759f57b69c52e09410a66f9a23c3",
                  "apy": 0.02
                },
                {
                  "address": "0x4be9913b6697a5e83e02e2a0fc747057ba0901e4d9b1e04de75ea2699a441321",
                  "apy": 0.05
                }
              ],
              "epoch": "420"
            }
          }
        }
      ]
    },
    {
      "name": "suix_queryEvents",
      "tags": [
        {
          "name": "Extended API"
        }
      ],
      "description": "Return list of events for a specified query criteria.",
      "params": [
        {
          "name": "query",
          "description": "The event query criteria. See [Event filter](https://docs.sui.io/build/event_api#event-filters) documentation for examples.",
          "required": true,
          "schema": {
            "$ref": "#/components/schemas/EventFilter"
          }
        },
        {
          "name": "cursor",
          "description": "optional paging cursor",
          "schema": {
            "$ref": "#/components/schemas/EventID"
          }
        },
        {
          "name": "limit",
          "description": "maximum number of items per page, default to [QUERY_MAX_RESULT_LIMIT] if not specified.",
          "schema": {
            "type": "integer",
            "format": "uint",
            "minimum": 0.0
          }
        },
        {
          "name": "descending_order",
          "description": "query result ordering, default to false (ascending order), oldest record first.",
          "schema": {
            "type": "boolean"
          }
        }
      ],
      "result": {
        "name": "EventPage",
        "required": true,
        "schema": {
          "$ref": "#/components/schemas/Page_for_Event_and_EventID"
        }
      },
      "examples": [
        {
          "name": "Returns the events for a specified query criteria.",
          "params": [
            {
              "name": "query",
              "value": {
                "MoveModule": {
                  "package": "0xa395759ca37c6e1ffc179184e98a6f9a2da5d78f6e34b0e5044ed52a6bc0a1bc",
                  "module": "test"
                }
              }
            },
            {
              "name": "cursor",
              "value": {
                "txDigest": "Eg3ynETJfTfPKyvJzq3VLG6MngURYHPMjjUJ3Xt1t7tf",
                "eventSeq": "1"
              }
            },
            {
              "name": "limit",
              "value": 100
            },
            {
              "name": "descending_order",
              "value": false
            }
          ],
          "result": {
            "name": "Result",
            "value": {
              "data": [
                {
                  "id": {
                    "txDigest": "FFwCMgC7FHBLEwfL9JeSeR2EhMAZMykUPVW1kE3HgTMe",
                    "eventSeq": "1"
                  },
                  "packageId": "0xb2fd632992b01aa25900867288b63d6255ff8223c12b0fd985c49d5777a0d65a",
                  "transactionModule": "test",
                  "sender": "0xcceee09f44d558691334ec0aff47af033f57162a2f33056e2585e2c46863ac02",
                  "type": "0x3::test::Test<0x3::test::Test>",
                  "parsedJson": "some_value",
                  "bcsEncoding": "base64",
                  "bcs": ""
                },
                {
                  "id": {
                    "txDigest": "FUMhRSj76es8MYeaRYeaBnppk56cuEehKwL2CiU82U7B",
                    "eventSeq": "1"
                  },
                  "packageId": "0xb2fd632992b01aa25900867288b63d6255ff8223c12b0fd985c49d5777a0d65a",
                  "transactionModule": "test",
                  "sender": "0x84bd999f9ff7a1804872957fafa528628a24386298faa98850887f64da841b87",
                  "type": "0x3::test::Test<0x3::test::Test>",
                  "parsedJson": "some_value",
                  "bcsEncoding": "base64",
                  "bcs": ""
                },
                {
                  "id": {
                    "txDigest": "CkEYWW2zxTCGBLvUcTARhyX92fu2uc7cnCUXfCiqAypp",
                    "eventSeq": "1"
                  },
                  "packageId": "0xb2fd632992b01aa25900867288b63d6255ff8223c12b0fd985c49d5777a0d65a",
                  "transactionModule": "test",
                  "sender": "0x279efd098d59a66a3d9adc87cce81fe9ec69dc8105b2b60140589ec8be44c29f",
                  "type": "0x3::test::Test<0x3::test::Test>",
                  "parsedJson": "some_value",
                  "bcsEncoding": "base64",
                  "bcs": ""
                },
                {
                  "id": {
                    "txDigest": "Eg3ynETJfTfPKyvJzq3VLG6MngURYHPMjjUJ3Xt1t7tf",
                    "eventSeq": "1"
                  },
                  "packageId": "0xb2fd632992b01aa25900867288b63d6255ff8223c12b0fd985c49d5777a0d65a",
                  "transactionModule": "test",
                  "sender": "0x289be027d2a94f744b4c59fda7b528f9c59f430eaba84b8bee9b43a30f9cc83f",
                  "type": "0x3::test::Test<0x3::test::Test>",
                  "parsedJson": "some_value",
                  "bcsEncoding": "base64",
                  "bcs": ""
                }
              ],
              "nextCursor": {
                "txDigest": "Eg3ynETJfTfPKyvJzq3VLG6MngURYHPMjjUJ3Xt1t7tf",
                "eventSeq": "1"
              },
              "hasNextPage": false
            }
          }
        }
      ]
    },
    {
      "name": "suix_queryTransactionBlocks",
      "tags": [
        {
          "name": "Extended API"
        }
      ],
      "description": "Return list of transactions for a specified query criteria.",
      "params": [
        {
          "name": "query",
          "description": "the transaction query criteria.",
          "required": true,
          "schema": {
            "$ref": "#/components/schemas/TransactionBlockResponseQuery"
          }
        },
        {
          "name": "cursor",
          "description": "An optional paging cursor. If provided, the query will start from the next item after the specified cursor. Default to start from the first item if not specified.",
          "schema": {
            "$ref": "#/components/schemas/TransactionDigest"
          }
        },
        {
          "name": "limit",
          "description": "Maximum item returned per page, default to QUERY_MAX_RESULT_LIMIT if not specified.",
          "schema": {
            "type": "integer",
            "format": "uint",
            "minimum": 0.0
          }
        },
        {
          "name": "descending_order",
          "description": "query result ordering, default to false (ascending order), oldest record first.",
          "schema": {
            "type": "boolean"
          }
        }
      ],
      "result": {
        "name": "TransactionBlocksPage",
        "required": true,
        "schema": {
          "$ref": "#/components/schemas/Page_for_TransactionBlockResponse_and_TransactionDigest"
        }
      },
      "examples": [
        {
          "name": "Returns the transaction digest for specified query criteria.",
          "params": [
            {
              "name": "query",
              "value": {
                "filter": {
                  "InputObject": "0x93633829fcba6d6e0ccb13d3dbfe7614b81ea76b255e5d435032cd8595f37eb8"
                },
                "options": null
              }
            },
            {
              "name": "cursor",
              "value": "HxidAfFfyr4kXSiWeVq1J6Tk526YUVDoSUY5PSnS4tEJ"
            },
            {
              "name": "limit",
              "value": 100
            },
            {
              "name": "descending_order",
              "value": false
            }
          ],
          "result": {
            "name": "Result",
            "value": {
              "data": [
                {
                  "digest": "GUPcK4cmRmgsTFr52ab9f6fnzNVg3Lz6hF2aXFcsRzaD"
                },
                {
                  "digest": "B2iV1SVbBjgTKfbJKPQrvTT6F3kNdekFuBwY9tQcAxV2"
                },
                {
                  "digest": "8QrPa4x9iNG5r2zQfmeH8pJoVjjtq9AGzp8rp2fxi8Sk"
                },
                {
                  "digest": "3nek86HEjXZ7K3EtrAcBG4wMrCS21gqr8BqwwC6M6P7F"
                }
              ],
              "nextCursor": "3nek86HEjXZ7K3EtrAcBG4wMrCS21gqr8BqwwC6M6P7F",
              "hasNextPage": false
            }
          }
        }
      ]
    },
    {
      "name": "suix_resolveNameServiceAddress",
      "tags": [
        {
          "name": "Extended API"
        }
      ],
      "description": "Return the resolved address given resolver and name",
      "params": [
        {
          "name": "name",
          "description": "The name to resolve",
          "required": true,
          "schema": {
            "type": "string"
          }
        }
      ],
      "result": {
        "name": "SuiAddress",
        "schema": {
          "$ref": "#/components/schemas/SuiAddress"
        }
      },
      "examples": [
        {
          "name": "Returns the resolved address for the name the request provides.",
          "params": [
            {
              "name": "name",
              "value": "example.sui"
            }
          ],
          "result": {
            "name": "Result",
            "value": "0x6710024f81dd33ab6833482ee8034e779a48e6ef635c7f856df4905022458bfb"
          }
        }
      ]
    },
    {
      "name": "suix_resolveNameServiceNames",
      "tags": [
        {
          "name": "Extended API"
        }
      ],
      "description": "Return the resolved names given address, if multiple names are resolved, the first one is the primary name.",
      "params": [
        {
          "name": "address",
          "description": "The address to resolve",
          "required": true,
          "schema": {
            "$ref": "#/components/schemas/SuiAddress"
          }
        },
        {
          "name": "cursor",
          "schema": {
            "$ref": "#/components/schemas/ObjectID"
          }
        },
        {
          "name": "limit",
          "schema": {
            "type": "integer",
            "format": "uint",
            "minimum": 0.0
          }
        }
      ],
      "result": {
        "name": "Page<String,ObjectID>",
        "required": true,
        "schema": {
          "$ref": "#/components/schemas/Page_for_String_and_ObjectID"
        }
      },
      "examples": [
        {
          "name": "Returns the SuiNS name for the address the request provides. Currently, the API returns only the first name in cases where there are multiple. Future support will use the cursor ID and limit values in the request to control pagination of the response for addresses with multiple names.",
          "params": [
            {
              "name": "address",
              "value": "0x5cd6fa76ed1d18f05f15e35075252ddec4fb83621d55952d9172fcfcb72feae2"
            },
            {
              "name": "cursor",
              "value": "0xd22bbb46f892c42d9ec0ae4de93e02c75973a51c17180798237326a58694a2cf"
            },
            {
              "name": "limit",
              "value": 3
            }
          ],
          "result": {
            "name": "Result",
            "value": {
              "data": [
                "example.sui"
              ],
              "nextCursor": "0xd22bbb46f892c42d9ec0ae4de93e02c75973a51c17180798237326a58694a2cf",
              "hasNextPage": false
            }
          }
        }
      ]
    },
    {
      "name": "suix_subscribeEvent",
      "tags": [
        {
          "name": "Extended API"
        },
        {
          "name": "Websocket"
        },
        {
          "name": "PubSub"
        }
      ],
      "description": "Subscribe to a stream of Sui event",
      "params": [
        {
          "name": "filter",
          "description": "The filter criteria of the event stream. See [Event filter](https://docs.sui.io/build/event_api#event-filters) documentation for examples.",
          "required": true,
          "schema": {
            "$ref": "#/components/schemas/EventFilter"
          }
        }
      ],
      "result": {
        "name": "SuiEvent",
        "required": true,
        "schema": {
          "$ref": "#/components/schemas/Event"
        }
      }
    },
    {
      "name": "suix_subscribeTransaction",
      "tags": [
        {
          "name": "Extended API"
        },
        {
          "name": "Websocket"
        },
        {
          "name": "PubSub"
        }
      ],
      "description": "Subscribe to a stream of Sui transaction effects",
      "params": [
        {
          "name": "filter",
          "required": true,
          "schema": {
            "$ref": "#/components/schemas/TransactionFilter"
          }
        }
      ],
      "result": {
        "name": "SuiTransactionBlockEffects",
        "required": true,
        "schema": {
          "$ref": "#/components/schemas/TransactionBlockEffects"
        }
      }
    },
    {
      "name": "unsafe_batchTransaction",
      "tags": [
        {
          "name": "Transaction Builder API"
        }
      ],
      "description": "Create an unsigned batched transaction.",
      "params": [
        {
          "name": "signer",
          "description": "the transaction signer's Sui address",
          "required": true,
          "schema": {
            "$ref": "#/components/schemas/SuiAddress"
          }
        },
        {
          "name": "single_transaction_params",
          "description": "list of transaction request parameters",
          "required": true,
          "schema": {
            "type": "array",
            "items": {
              "$ref": "#/components/schemas/RPCTransactionRequestParams"
            }
          }
        },
        {
          "name": "gas",
          "description": "gas object to be used in this transaction, node will pick one from the signer's possession if not provided",
          "schema": {
            "$ref": "#/components/schemas/ObjectID"
          }
        },
        {
          "name": "gas_budget",
          "description": "the gas budget, the transaction will fail if the gas cost exceed the budget",
          "required": true,
          "schema": {
            "$ref": "#/components/schemas/BigInt_for_uint64"
          }
        },
        {
          "name": "txn_builder_mode",
          "description": "Whether this is a regular transaction or a Dev Inspect Transaction",
          "schema": {
            "$ref": "#/components/schemas/SuiTransactionBlockBuilderMode"
          }
        }
      ],
      "result": {
        "name": "TransactionBlockBytes",
        "required": true,
        "schema": {
          "$ref": "#/components/schemas/TransactionBlockBytes"
        }
      }
    },
    {
      "name": "unsafe_mergeCoins",
      "tags": [
        {
          "name": "Transaction Builder API"
        }
      ],
      "description": "Create an unsigned transaction to merge multiple coins into one coin.",
      "params": [
        {
          "name": "signer",
          "description": "the transaction signer's Sui address",
          "required": true,
          "schema": {
            "$ref": "#/components/schemas/SuiAddress"
          }
        },
        {
          "name": "primary_coin",
          "description": "the coin object to merge into, this coin will remain after the transaction",
          "required": true,
          "schema": {
            "$ref": "#/components/schemas/ObjectID"
          }
        },
        {
          "name": "coin_to_merge",
          "description": "the coin object to be merged, this coin will be destroyed, the balance will be added to `primary_coin`",
          "required": true,
          "schema": {
            "$ref": "#/components/schemas/ObjectID"
          }
        },
        {
          "name": "gas",
          "description": "gas object to be used in this transaction, node will pick one from the signer's possession if not provided",
          "schema": {
            "$ref": "#/components/schemas/ObjectID"
          }
        },
        {
          "name": "gas_budget",
          "description": "the gas budget, the transaction will fail if the gas cost exceed the budget",
          "required": true,
          "schema": {
            "$ref": "#/components/schemas/BigInt_for_uint64"
          }
        }
      ],
      "result": {
        "name": "TransactionBlockBytes",
        "required": true,
        "schema": {
          "$ref": "#/components/schemas/TransactionBlockBytes"
        }
      }
    },
    {
      "name": "unsafe_moveCall",
      "tags": [
        {
          "name": "Transaction Builder API"
        }
      ],
      "description": "Create an unsigned transaction to execute a Move call on the network, by calling the specified function in the module of a given package.",
      "params": [
        {
          "name": "signer",
          "description": "the transaction signer's Sui address",
          "required": true,
          "schema": {
            "$ref": "#/components/schemas/SuiAddress"
          }
        },
        {
          "name": "package_object_id",
          "description": "the Move package ID, e.g. `0x2`",
          "required": true,
          "schema": {
            "$ref": "#/components/schemas/ObjectID"
          }
        },
        {
          "name": "module",
          "description": "the Move module name, e.g. `pay`",
          "required": true,
          "schema": {
            "type": "string"
          }
        },
        {
          "name": "function",
          "description": "the move function name, e.g. `split`",
          "required": true,
          "schema": {
            "type": "string"
          }
        },
        {
          "name": "type_arguments",
          "description": "the type arguments of the Move function",
          "required": true,
          "schema": {
            "type": "array",
            "items": {
              "$ref": "#/components/schemas/TypeTag"
            }
          }
        },
        {
          "name": "arguments",
          "description": "the arguments to be passed into the Move function, in [SuiJson](https://docs.sui.io/build/sui-json) format",
          "required": true,
          "schema": {
            "type": "array",
            "items": {
              "$ref": "#/components/schemas/SuiJsonValue"
            }
          }
        },
        {
          "name": "gas",
          "description": "gas object to be used in this transaction, node will pick one from the signer's possession if not provided",
          "schema": {
            "$ref": "#/components/schemas/ObjectID"
          }
        },
        {
          "name": "gas_budget",
          "description": "the gas budget, the transaction will fail if the gas cost exceed the budget",
          "required": true,
          "schema": {
            "$ref": "#/components/schemas/BigInt_for_uint64"
          }
        },
        {
          "name": "execution_mode",
          "description": "Whether this is a Normal transaction or a Dev Inspect Transaction. Default to be `SuiTransactionBlockBuilderMode::Commit` when it's None.",
          "schema": {
            "$ref": "#/components/schemas/SuiTransactionBlockBuilderMode"
          }
        }
      ],
      "result": {
        "name": "TransactionBlockBytes",
        "required": true,
        "schema": {
          "$ref": "#/components/schemas/TransactionBlockBytes"
        }
      }
    },
    {
      "name": "unsafe_pay",
      "tags": [
        {
          "name": "Transaction Builder API"
        }
      ],
      "description": "Send `Coin<T>` to a list of addresses, where `T` can be any coin type, following a list of amounts, The object specified in the `gas` field will be used to pay the gas fee for the transaction. The gas object can not appear in `input_coins`. If the gas object is not specified, the RPC server will auto-select one.",
      "params": [
        {
          "name": "signer",
          "description": "the transaction signer's Sui address",
          "required": true,
          "schema": {
            "$ref": "#/components/schemas/SuiAddress"
          }
        },
        {
          "name": "input_coins",
          "description": "the Sui coins to be used in this transaction",
          "required": true,
          "schema": {
            "type": "array",
            "items": {
              "$ref": "#/components/schemas/ObjectID"
            }
          }
        },
        {
          "name": "recipients",
          "description": "the recipients' addresses, the length of this vector must be the same as amounts.",
          "required": true,
          "schema": {
            "type": "array",
            "items": {
              "$ref": "#/components/schemas/SuiAddress"
            }
          }
        },
        {
          "name": "amounts",
          "description": "the amounts to be transferred to recipients, following the same order",
          "required": true,
          "schema": {
            "type": "array",
            "items": {
              "$ref": "#/components/schemas/BigInt_for_uint64"
            }
          }
        },
        {
          "name": "gas",
          "description": "gas object to be used in this transaction, node will pick one from the signer's possession if not provided",
          "schema": {
            "$ref": "#/components/schemas/ObjectID"
          }
        },
        {
          "name": "gas_budget",
          "description": "the gas budget, the transaction will fail if the gas cost exceed the budget",
          "required": true,
          "schema": {
            "$ref": "#/components/schemas/BigInt_for_uint64"
          }
        }
      ],
      "result": {
        "name": "TransactionBlockBytes",
        "required": true,
        "schema": {
          "$ref": "#/components/schemas/TransactionBlockBytes"
        }
      }
    },
    {
      "name": "unsafe_payAllSui",
      "tags": [
        {
          "name": "Transaction Builder API"
        }
      ],
      "description": "Send all SUI coins to one recipient. This is for SUI coin only and does not require a separate gas coin object. Specifically, what pay_all_sui does are: 1. accumulate all SUI from input coins and deposit all SUI to the first input coin 2. transfer the updated first coin to the recipient and also use this first coin as gas coin object. 3. the balance of the first input coin after tx is sum(input_coins) - actual_gas_cost. 4. all other input coins other than the first are deleted.",
      "params": [
        {
          "name": "signer",
          "description": "the transaction signer's Sui address",
          "required": true,
          "schema": {
            "$ref": "#/components/schemas/SuiAddress"
          }
        },
        {
          "name": "input_coins",
          "description": "the Sui coins to be used in this transaction, including the coin for gas payment.",
          "required": true,
          "schema": {
            "type": "array",
            "items": {
              "$ref": "#/components/schemas/ObjectID"
            }
          }
        },
        {
          "name": "recipient",
          "description": "the recipient address,",
          "required": true,
          "schema": {
            "$ref": "#/components/schemas/SuiAddress"
          }
        },
        {
          "name": "gas_budget",
          "description": "the gas budget, the transaction will fail if the gas cost exceed the budget",
          "required": true,
          "schema": {
            "$ref": "#/components/schemas/BigInt_for_uint64"
          }
        }
      ],
      "result": {
        "name": "TransactionBlockBytes",
        "required": true,
        "schema": {
          "$ref": "#/components/schemas/TransactionBlockBytes"
        }
      }
    },
    {
      "name": "unsafe_paySui",
      "tags": [
        {
          "name": "Transaction Builder API"
        }
      ],
      "description": "Send SUI coins to a list of addresses, following a list of amounts. This is for SUI coin only and does not require a separate gas coin object. Specifically, what pay_sui does are: 1. debit each input_coin to create new coin following the order of amounts and assign it to the corresponding recipient. 2. accumulate all residual SUI from input coins left and deposit all SUI to the first input coin, then use the first input coin as the gas coin object. 3. the balance of the first input coin after tx is sum(input_coins) - sum(amounts) - actual_gas_cost 4. all other input coints other than the first one are deleted.",
      "params": [
        {
          "name": "signer",
          "description": "the transaction signer's Sui address",
          "required": true,
          "schema": {
            "$ref": "#/components/schemas/SuiAddress"
          }
        },
        {
          "name": "input_coins",
          "description": "the Sui coins to be used in this transaction, including the coin for gas payment.",
          "required": true,
          "schema": {
            "type": "array",
            "items": {
              "$ref": "#/components/schemas/ObjectID"
            }
          }
        },
        {
          "name": "recipients",
          "description": "the recipients' addresses, the length of this vector must be the same as amounts.",
          "required": true,
          "schema": {
            "type": "array",
            "items": {
              "$ref": "#/components/schemas/SuiAddress"
            }
          }
        },
        {
          "name": "amounts",
          "description": "the amounts to be transferred to recipients, following the same order",
          "required": true,
          "schema": {
            "type": "array",
            "items": {
              "$ref": "#/components/schemas/BigInt_for_uint64"
            }
          }
        },
        {
          "name": "gas_budget",
          "description": "the gas budget, the transaction will fail if the gas cost exceed the budget",
          "required": true,
          "schema": {
            "$ref": "#/components/schemas/BigInt_for_uint64"
          }
        }
      ],
      "result": {
        "name": "TransactionBlockBytes",
        "required": true,
        "schema": {
          "$ref": "#/components/schemas/TransactionBlockBytes"
        }
      }
    },
    {
      "name": "unsafe_publish",
      "tags": [
        {
          "name": "Transaction Builder API"
        }
      ],
      "description": "Create an unsigned transaction to publish a Move package.",
      "params": [
        {
          "name": "sender",
          "description": "the transaction signer's Sui address",
          "required": true,
          "schema": {
            "$ref": "#/components/schemas/SuiAddress"
          }
        },
        {
          "name": "compiled_modules",
          "description": "the compiled bytes of a Move package",
          "required": true,
          "schema": {
            "type": "array",
            "items": {
              "$ref": "#/components/schemas/Base64"
            }
          }
        },
        {
          "name": "dependencies",
          "description": "a list of transitive dependency addresses that this set of modules depends on.",
          "required": true,
          "schema": {
            "type": "array",
            "items": {
              "$ref": "#/components/schemas/ObjectID"
            }
          }
        },
        {
          "name": "gas",
          "description": "gas object to be used in this transaction, node will pick one from the signer's possession if not provided",
          "schema": {
            "$ref": "#/components/schemas/ObjectID"
          }
        },
        {
          "name": "gas_budget",
          "description": "the gas budget, the transaction will fail if the gas cost exceed the budget",
          "required": true,
          "schema": {
            "$ref": "#/components/schemas/BigInt_for_uint64"
          }
        }
      ],
      "result": {
        "name": "TransactionBlockBytes",
        "required": true,
        "schema": {
          "$ref": "#/components/schemas/TransactionBlockBytes"
        }
      }
    },
    {
      "name": "unsafe_requestAddStake",
      "tags": [
        {
          "name": "Transaction Builder API"
        }
      ],
      "description": "Add stake to a validator's staking pool using multiple coins and amount.",
      "params": [
        {
          "name": "signer",
          "description": "the transaction signer's Sui address",
          "required": true,
          "schema": {
            "$ref": "#/components/schemas/SuiAddress"
          }
        },
        {
          "name": "coins",
          "description": "Coin<SUI> object to stake",
          "required": true,
          "schema": {
            "type": "array",
            "items": {
              "$ref": "#/components/schemas/ObjectID"
            }
          }
        },
        {
          "name": "amount",
          "description": "stake amount",
          "schema": {
            "$ref": "#/components/schemas/BigInt_for_uint64"
          }
        },
        {
          "name": "validator",
          "description": "the validator's Sui address",
          "required": true,
          "schema": {
            "$ref": "#/components/schemas/SuiAddress"
          }
        },
        {
          "name": "gas",
          "description": "gas object to be used in this transaction, node will pick one from the signer's possession if not provided",
          "schema": {
            "$ref": "#/components/schemas/ObjectID"
          }
        },
        {
          "name": "gas_budget",
          "description": "the gas budget, the transaction will fail if the gas cost exceed the budget",
          "required": true,
          "schema": {
            "$ref": "#/components/schemas/BigInt_for_uint64"
          }
        }
      ],
      "result": {
        "name": "TransactionBlockBytes",
        "required": true,
        "schema": {
          "$ref": "#/components/schemas/TransactionBlockBytes"
        }
      }
    },
    {
      "name": "unsafe_requestWithdrawStake",
      "tags": [
        {
          "name": "Transaction Builder API"
        }
      ],
      "description": "Withdraw stake from a validator's staking pool.",
      "params": [
        {
          "name": "signer",
          "description": "the transaction signer's Sui address",
          "required": true,
          "schema": {
            "$ref": "#/components/schemas/SuiAddress"
          }
        },
        {
          "name": "staked_sui",
          "description": "StakedSui object ID",
          "required": true,
          "schema": {
            "$ref": "#/components/schemas/ObjectID"
          }
        },
        {
          "name": "gas",
          "description": "gas object to be used in this transaction, node will pick one from the signer's possession if not provided",
          "schema": {
            "$ref": "#/components/schemas/ObjectID"
          }
        },
        {
          "name": "gas_budget",
          "description": "the gas budget, the transaction will fail if the gas cost exceed the budget",
          "required": true,
          "schema": {
            "$ref": "#/components/schemas/BigInt_for_uint64"
          }
        }
      ],
      "result": {
        "name": "TransactionBlockBytes",
        "required": true,
        "schema": {
          "$ref": "#/components/schemas/TransactionBlockBytes"
        }
      }
    },
    {
      "name": "unsafe_splitCoin",
      "tags": [
        {
          "name": "Transaction Builder API"
        }
      ],
      "description": "Create an unsigned transaction to split a coin object into multiple coins.",
      "params": [
        {
          "name": "signer",
          "description": "the transaction signer's Sui address",
          "required": true,
          "schema": {
            "$ref": "#/components/schemas/SuiAddress"
          }
        },
        {
          "name": "coin_object_id",
          "description": "the coin object to be spilt",
          "required": true,
          "schema": {
            "$ref": "#/components/schemas/ObjectID"
          }
        },
        {
          "name": "split_amounts",
          "description": "the amounts to split out from the coin",
          "required": true,
          "schema": {
            "type": "array",
            "items": {
              "$ref": "#/components/schemas/BigInt_for_uint64"
            }
          }
        },
        {
          "name": "gas",
          "description": "gas object to be used in this transaction, node will pick one from the signer's possession if not provided",
          "schema": {
            "$ref": "#/components/schemas/ObjectID"
          }
        },
        {
          "name": "gas_budget",
          "description": "the gas budget, the transaction will fail if the gas cost exceed the budget",
          "required": true,
          "schema": {
            "$ref": "#/components/schemas/BigInt_for_uint64"
          }
        }
      ],
      "result": {
        "name": "TransactionBlockBytes",
        "required": true,
        "schema": {
          "$ref": "#/components/schemas/TransactionBlockBytes"
        }
      }
    },
    {
      "name": "unsafe_splitCoinEqual",
      "tags": [
        {
          "name": "Transaction Builder API"
        }
      ],
      "description": "Create an unsigned transaction to split a coin object into multiple equal-size coins.",
      "params": [
        {
          "name": "signer",
          "description": "the transaction signer's Sui address",
          "required": true,
          "schema": {
            "$ref": "#/components/schemas/SuiAddress"
          }
        },
        {
          "name": "coin_object_id",
          "description": "the coin object to be spilt",
          "required": true,
          "schema": {
            "$ref": "#/components/schemas/ObjectID"
          }
        },
        {
          "name": "split_count",
          "description": "the number of coins to split into",
          "required": true,
          "schema": {
            "$ref": "#/components/schemas/BigInt_for_uint64"
          }
        },
        {
          "name": "gas",
          "description": "gas object to be used in this transaction, node will pick one from the signer's possession if not provided",
          "schema": {
            "$ref": "#/components/schemas/ObjectID"
          }
        },
        {
          "name": "gas_budget",
          "description": "the gas budget, the transaction will fail if the gas cost exceed the budget",
          "required": true,
          "schema": {
            "$ref": "#/components/schemas/BigInt_for_uint64"
          }
        }
      ],
      "result": {
        "name": "TransactionBlockBytes",
        "required": true,
        "schema": {
          "$ref": "#/components/schemas/TransactionBlockBytes"
        }
      }
    },
    {
      "name": "unsafe_transferObject",
      "tags": [
        {
          "name": "Transaction Builder API"
        }
      ],
      "description": "Create an unsigned transaction to transfer an object from one address to another. The object's type must allow public transfers",
      "params": [
        {
          "name": "signer",
          "description": "the transaction signer's Sui address",
          "required": true,
          "schema": {
            "$ref": "#/components/schemas/SuiAddress"
          }
        },
        {
          "name": "object_id",
          "description": "the ID of the object to be transferred",
          "required": true,
          "schema": {
            "$ref": "#/components/schemas/ObjectID"
          }
        },
        {
          "name": "gas",
          "description": "gas object to be used in this transaction, node will pick one from the signer's possession if not provided",
          "schema": {
            "$ref": "#/components/schemas/ObjectID"
          }
        },
        {
          "name": "gas_budget",
          "description": "the gas budget, the transaction will fail if the gas cost exceed the budget",
          "required": true,
          "schema": {
            "$ref": "#/components/schemas/BigInt_for_uint64"
          }
        },
        {
          "name": "recipient",
          "description": "the recipient's Sui address",
          "required": true,
          "schema": {
            "$ref": "#/components/schemas/SuiAddress"
          }
        }
      ],
      "result": {
        "name": "TransactionBlockBytes",
        "required": true,
        "schema": {
          "$ref": "#/components/schemas/TransactionBlockBytes"
        }
      }
    },
    {
      "name": "unsafe_transferSui",
      "tags": [
        {
          "name": "Transaction Builder API"
        }
      ],
      "description": "Create an unsigned transaction to send SUI coin object to a Sui address. The SUI object is also used as the gas object.",
      "params": [
        {
          "name": "signer",
          "description": "the transaction signer's Sui address",
          "required": true,
          "schema": {
            "$ref": "#/components/schemas/SuiAddress"
          }
        },
        {
          "name": "sui_object_id",
          "description": "the Sui coin object to be used in this transaction",
          "required": true,
          "schema": {
            "$ref": "#/components/schemas/ObjectID"
          }
        },
        {
          "name": "gas_budget",
          "description": "the gas budget, the transaction will fail if the gas cost exceed the budget",
          "required": true,
          "schema": {
            "$ref": "#/components/schemas/BigInt_for_uint64"
          }
        },
        {
          "name": "recipient",
          "description": "the recipient's Sui address",
          "required": true,
          "schema": {
            "$ref": "#/components/schemas/SuiAddress"
          }
        },
        {
          "name": "amount",
          "description": "the amount to be split out and transferred",
          "schema": {
            "$ref": "#/components/schemas/BigInt_for_uint64"
          }
        }
      ],
      "result": {
        "name": "TransactionBlockBytes",
        "required": true,
        "schema": {
          "$ref": "#/components/schemas/TransactionBlockBytes"
        }
      }
    }
  ],
  "components": {
    "schemas": {
      "AdditionalConsensusStateDigest": {
        "$ref": "#/components/schemas/Digest"
      },
      "AuthorityPublicKeyBytes": {
        "description": "Defines the compressed version of the public key that we pass around in Sui",
        "allOf": [
          {
            "$ref": "#/components/schemas/Base64"
          }
        ]
      },
      "Balance": {
        "type": "object",
        "required": [
          "coinObjectCount",
          "coinType",
          "lockedBalance",
          "totalBalance"
        ],
        "properties": {
          "coinObjectCount": {
            "type": "integer",
            "format": "uint",
            "minimum": 0.0
          },
          "coinType": {
            "type": "string"
          },
          "lockedBalance": {
            "type": "object",
            "additionalProperties": {
              "$ref": "#/components/schemas/BigInt_for_uint128"
            }
          },
          "totalBalance": {
            "$ref": "#/components/schemas/BigInt_for_uint128"
          }
        }
      },
      "BalanceChange": {
        "type": "object",
        "required": [
          "amount",
          "coinType",
          "owner"
        ],
        "properties": {
          "amount": {
            "description": "The amount indicate the balance value changes, negative amount means spending coin value and positive means receiving coin value.",
            "type": "string"
          },
          "coinType": {
            "type": "string"
          },
          "owner": {
            "description": "Owner of the balance change",
            "allOf": [
              {
                "$ref": "#/components/schemas/Owner"
              }
            ]
          }
        }
      },
      "Base58": {
        "type": "string"
      },
      "Base64": {
        "description": "Base64 encoding",
        "type": "string"
      },
      "BigInt_for_uint128": {
        "type": "string"
      },
      "BigInt_for_uint16": {
        "type": "string"
      },
      "BigInt_for_uint32": {
        "type": "string"
      },
      "BigInt_for_uint64": {
        "type": "string"
      },
      "Bn254FqElement": {
        "description": "A struct that stores a Bn254 Fq field element as 32 bytes.",
        "type": "string"
      },
      "Bn254FrElement": {
        "description": "A struct that stores a Bn254 Fr field element as 32 bytes.",
        "type": "string"
      },
      "Checkpoint": {
        "type": "object",
        "required": [
          "checkpointCommitments",
          "digest",
          "epoch",
          "epochRollingGasCostSummary",
          "networkTotalTransactions",
          "sequenceNumber",
          "timestampMs",
          "transactions",
          "validatorSignature"
        ],
        "properties": {
          "checkpointCommitments": {
            "description": "Commitments to checkpoint state",
            "type": "array",
            "items": {
              "$ref": "#/components/schemas/CheckpointCommitment"
            }
          },
          "digest": {
            "description": "Checkpoint digest",
            "allOf": [
              {
                "$ref": "#/components/schemas/CheckpointDigest"
              }
            ]
          },
          "endOfEpochData": {
            "description": "Present only on the final checkpoint of the epoch.",
            "anyOf": [
              {
                "$ref": "#/components/schemas/EndOfEpochData"
              },
              {
                "type": "null"
              }
            ]
          },
          "epoch": {
            "description": "Checkpoint's epoch ID",
            "allOf": [
              {
                "$ref": "#/components/schemas/BigInt_for_uint64"
              }
            ]
          },
          "epochRollingGasCostSummary": {
            "description": "The running total gas costs of all transactions included in the current epoch so far until this checkpoint.",
            "allOf": [
              {
                "$ref": "#/components/schemas/GasCostSummary"
              }
            ]
          },
          "networkTotalTransactions": {
            "description": "Total number of transactions committed since genesis, including those in this checkpoint.",
            "allOf": [
              {
                "$ref": "#/components/schemas/BigInt_for_uint64"
              }
            ]
          },
          "previousDigest": {
            "description": "Digest of the previous checkpoint",
            "anyOf": [
              {
                "$ref": "#/components/schemas/CheckpointDigest"
              },
              {
                "type": "null"
              }
            ]
          },
          "sequenceNumber": {
            "description": "Checkpoint sequence number",
            "allOf": [
              {
                "$ref": "#/components/schemas/BigInt_for_uint64"
              }
            ]
          },
          "timestampMs": {
            "description": "Timestamp of the checkpoint - number of milliseconds from the Unix epoch Checkpoint timestamps are monotonic, but not strongly monotonic - subsequent checkpoints can have same timestamp if they originate from the same underlining consensus commit",
            "allOf": [
              {
                "$ref": "#/components/schemas/BigInt_for_uint64"
              }
            ]
          },
          "transactions": {
            "description": "Transaction digests",
            "type": "array",
            "items": {
              "$ref": "#/components/schemas/TransactionDigest"
            }
          },
          "validatorSignature": {
            "description": "Validator Signature",
            "allOf": [
              {
                "$ref": "#/components/schemas/Base64"
              }
            ]
          }
        }
      },
      "CheckpointCommitment": {
        "oneOf": [
          {
            "type": "object",
            "required": [
              "ECMHLiveObjectSetDigest"
            ],
            "properties": {
              "ECMHLiveObjectSetDigest": {
                "$ref": "#/components/schemas/ECMHLiveObjectSetDigest"
              }
            },
            "additionalProperties": false
          }
        ]
      },
      "CheckpointDigest": {
        "description": "Representation of a Checkpoint's digest",
        "allOf": [
          {
            "$ref": "#/components/schemas/Digest"
          }
        ]
      },
      "CheckpointId": {
        "anyOf": [
          {
            "$ref": "#/components/schemas/BigInt_for_uint64"
          },
          {
            "$ref": "#/components/schemas/CheckpointDigest"
          }
        ]
      },
      "Claim": {
        "description": "A claim consists of value and index_mod_4.",
        "type": "object",
        "required": [
          "indexMod4",
          "value"
        ],
        "properties": {
          "indexMod4": {
            "type": "integer",
            "format": "uint8",
            "minimum": 0.0
          },
          "value": {
            "type": "string"
          }
        }
      },
      "Coin": {
        "type": "object",
        "required": [
          "balance",
          "coinObjectId",
          "coinType",
          "digest",
          "previousTransaction",
          "version"
        ],
        "properties": {
          "balance": {
            "$ref": "#/components/schemas/BigInt_for_uint64"
          },
          "coinObjectId": {
            "$ref": "#/components/schemas/ObjectID"
          },
          "coinType": {
            "type": "string"
          },
          "digest": {
            "$ref": "#/components/schemas/ObjectDigest"
          },
          "previousTransaction": {
            "$ref": "#/components/schemas/TransactionDigest"
          },
          "version": {
            "$ref": "#/components/schemas/SequenceNumber"
          }
        }
      },
      "CommitteeInfo": {
        "description": "RPC representation of the [Committee] type.",
        "type": "object",
        "required": [
          "epoch",
          "validators"
        ],
        "properties": {
          "epoch": {
            "$ref": "#/components/schemas/BigInt_for_uint64"
          },
          "validators": {
            "type": "array",
            "items": {
              "type": "array",
              "items": [
                {
                  "$ref": "#/components/schemas/AuthorityPublicKeyBytes"
                },
                {
                  "$ref": "#/components/schemas/BigInt_for_uint64"
                }
              ],
              "maxItems": 2,
              "minItems": 2
            }
          }
        }
      },
      "CompressedSignature": {
        "description": "Unlike [enum Signature], [enum CompressedSignature] does not contain public key.",
        "oneOf": [
          {
            "type": "object",
            "required": [
              "Ed25519"
            ],
            "properties": {
              "Ed25519": {
                "$ref": "#/components/schemas/Base64"
              }
            },
            "additionalProperties": false
          },
          {
            "type": "object",
            "required": [
              "Secp256k1"
            ],
            "properties": {
              "Secp256k1": {
                "$ref": "#/components/schemas/Base64"
              }
            },
            "additionalProperties": false
          },
          {
            "type": "object",
            "required": [
              "Secp256r1"
            ],
            "properties": {
              "Secp256r1": {
                "$ref": "#/components/schemas/Base64"
              }
            },
            "additionalProperties": false
          },
          {
            "type": "object",
            "required": [
              "ZkLogin"
            ],
            "properties": {
              "ZkLogin": {
                "$ref": "#/components/schemas/ZkLoginAuthenticatorAsBytes"
              }
            },
            "additionalProperties": false
          },
          {
            "type": "object",
            "required": [
              "Passkey"
            ],
            "properties": {
              "Passkey": {
                "$ref": "#/components/schemas/PasskeyAuthenticatorAsBytes"
              }
            },
            "additionalProperties": false
          }
        ]
      },
      "ConsensusCommitDigest": {
        "$ref": "#/components/schemas/Digest"
      },
      "ConsensusDeterminedVersionAssignments": {
        "description": "Uses an enum to allow for future expansion of the ConsensusDeterminedVersionAssignments.",
        "oneOf": [
          {
            "type": "object",
            "required": [
              "CancelledTransactions"
            ],
            "properties": {
              "CancelledTransactions": {
                "type": "array",
                "items": {
                  "type": "array",
                  "items": [
                    {
                      "$ref": "#/components/schemas/TransactionDigest"
                    },
                    {
                      "type": "array",
                      "items": {
                        "type": "array",
                        "items": [
                          {
                            "$ref": "#/components/schemas/ObjectID"
                          },
                          {
                            "$ref": "#/components/schemas/SequenceNumber2"
                          }
                        ],
                        "maxItems": 2,
                        "minItems": 2
                      }
                    }
                  ],
                  "maxItems": 2,
                  "minItems": 2
                }
              }
            },
            "additionalProperties": false
          },
          {
            "type": "object",
            "required": [
              "CancelledTransactionsV2"
            ],
            "properties": {
              "CancelledTransactionsV2": {
                "type": "array",
                "items": {
                  "type": "array",
                  "items": [
                    {
                      "$ref": "#/components/schemas/TransactionDigest"
                    },
                    {
                      "type": "array",
                      "items": {
                        "type": "array",
                        "items": [
                          {
                            "type": "array",
                            "items": [
                              {
                                "$ref": "#/components/schemas/ObjectID"
                              },
                              {
                                "$ref": "#/components/schemas/SequenceNumber2"
                              }
                            ],
                            "maxItems": 2,
                            "minItems": 2
                          },
                          {
                            "$ref": "#/components/schemas/SequenceNumber2"
                          }
                        ],
                        "maxItems": 2,
                        "minItems": 2
                      }
                    }
                  ],
                  "maxItems": 2,
                  "minItems": 2
                }
              }
            },
            "additionalProperties": false
          }
        ]
      },
      "Data": {
        "oneOf": [
          {
            "type": "object",
            "required": [
              "dataType",
              "fields",
              "hasPublicTransfer",
              "type"
            ],
            "properties": {
              "dataType": {
                "type": "string",
                "enum": [
                  "moveObject"
                ]
              },
              "fields": {
                "$ref": "#/components/schemas/MoveStruct"
              },
              "hasPublicTransfer": {
                "type": "boolean"
              },
              "type": {
                "type": "string"
              }
            }
          },
          {
            "type": "object",
            "required": [
              "dataType",
              "disassembled"
            ],
            "properties": {
              "dataType": {
                "type": "string",
                "enum": [
                  "package"
                ]
              },
              "disassembled": {
                "type": "object",
                "additionalProperties": true
              }
            }
          }
        ]
      },
      "DelegatedStake": {
        "type": "object",
        "required": [
          "stakes",
          "stakingPool",
          "validatorAddress"
        ],
        "properties": {
          "stakes": {
            "type": "array",
            "items": {
              "$ref": "#/components/schemas/Stake"
            }
          },
          "stakingPool": {
            "description": "Staking pool object id.",
            "allOf": [
              {
                "$ref": "#/components/schemas/ObjectID"
              }
            ]
          },
          "validatorAddress": {
            "description": "Validator's Address.",
            "allOf": [
              {
                "$ref": "#/components/schemas/SuiAddress"
              }
            ]
          }
        }
      },
      "DevInspectArgs": {
        "description": "Additional rguments supplied to dev inspect beyond what is allowed in today's API.",
        "type": "object",
        "properties": {
          "gasBudget": {
            "description": "The gas budget for the transaction.",
            "anyOf": [
              {
                "$ref": "#/components/schemas/BigInt_for_uint64"
              },
              {
                "type": "null"
              }
            ]
          },
          "gasObjects": {
            "description": "The gas objects used to pay for the transaction.",
            "type": [
              "array",
              "null"
            ],
            "items": {
              "type": "array",
              "items": [
                {
                  "$ref": "#/components/schemas/ObjectID"
                },
                {
                  "$ref": "#/components/schemas/SequenceNumber2"
                },
                {
                  "$ref": "#/components/schemas/ObjectDigest"
                }
              ],
              "maxItems": 3,
              "minItems": 3
            }
          },
          "gasSponsor": {
            "description": "The sponsor of the gas for the transaction, might be different from the sender.",
            "anyOf": [
              {
                "$ref": "#/components/schemas/SuiAddress"
              },
              {
                "type": "null"
              }
            ]
          },
          "showRawTxnDataAndEffects": {
            "description": "Whether to return the raw transaction data and effects.",
            "type": [
              "boolean",
              "null"
            ]
          },
          "skipChecks": {
            "description": "Whether to skip transaction checks for the transaction.",
            "type": [
              "boolean",
              "null"
            ]
          }
        }
      },
      "DevInspectResults": {
        "description": "The response from processing a dev inspect transaction",
        "type": "object",
        "required": [
          "effects",
          "events"
        ],
        "properties": {
          "effects": {
            "description": "Summary of effects that likely would be generated if the transaction is actually run. Note however, that not all dev-inspect transactions are actually usable as transactions so it might not be possible actually generate these effects from a normal transaction.",
            "allOf": [
              {
                "$ref": "#/components/schemas/TransactionBlockEffects"
              }
            ]
          },
          "error": {
            "description": "Execution error from executing the transactions",
            "type": [
              "string",
              "null"
            ]
          },
          "events": {
            "description": "Events that likely would be generated if the transaction is actually run.",
            "type": "array",
            "items": {
              "$ref": "#/components/schemas/Event"
            }
          },
          "rawEffects": {
            "description": "The raw effects of the transaction that was dev inspected.",
            "type": "array",
            "items": {
              "type": "integer",
              "format": "uint8",
              "minimum": 0.0
            }
          },
          "rawTxnData": {
            "description": "The raw transaction data that was dev inspected.",
            "type": "array",
            "items": {
              "type": "integer",
              "format": "uint8",
              "minimum": 0.0
            }
          },
          "results": {
            "description": "Execution results (including return values) from executing the transactions",
            "type": [
              "array",
              "null"
            ],
            "items": {
              "$ref": "#/components/schemas/SuiExecutionResult"
            }
          }
        }
      },
      "Digest": {
        "description": "A representation of a 32 byte digest",
        "allOf": [
          {
            "$ref": "#/components/schemas/Base58"
          }
        ]
      },
      "DisplayFieldsResponse": {
        "type": "object",
        "properties": {
          "data": {
            "type": [
              "object",
              "null"
            ],
            "additionalProperties": {
              "type": "string"
            }
          },
          "error": {
            "anyOf": [
              {
                "$ref": "#/components/schemas/ObjectResponseError"
              },
              {
                "type": "null"
              }
            ]
          }
        }
      },
      "DryRunTransactionBlockResponse": {
        "type": "object",
        "required": [
          "balanceChanges",
          "effects",
          "events",
          "input",
          "objectChanges",
          "shiftViolations"
        ],
        "properties": {
          "balanceChanges": {
            "type": "array",
            "items": {
              "$ref": "#/components/schemas/BalanceChange"
            }
          },
          "effects": {
            "$ref": "#/components/schemas/TransactionBlockEffects"
          },
          "events": {
            "type": "array",
            "items": {
              "$ref": "#/components/schemas/Event"
            }
          },
          "executionErrorSource": {
            "type": [
              "string",
              "null"
            ]
          },
          "input": {
            "$ref": "#/components/schemas/TransactionBlockData"
          },
          "objectChanges": {
            "type": "array",
            "items": {
              "$ref": "#/components/schemas/ObjectChange"
            }
          },
          "shiftViolations": {
            "type": "array",
            "items": {
              "$ref": "#/components/schemas/ShiftViolation"
            }
          },
          "suggestedGasPrice": {
            "anyOf": [
              {
                "$ref": "#/components/schemas/BigInt_for_uint64"
              },
              {
                "type": "null"
              }
            ]
          }
        }
      },
      "DynamicFieldInfo": {
        "type": "object",
        "oneOf": [
          {
            "type": "object",
            "required": [
              "bcsEncoding",
              "bcsName"
            ],
            "properties": {
              "bcsEncoding": {
                "type": "string",
                "enum": [
                  "base64"
                ]
              },
              "bcsName": {
                "$ref": "#/components/schemas/Base64"
              }
            }
          },
          {
            "type": "object",
            "required": [
              "bcsEncoding",
              "bcsName"
            ],
            "properties": {
              "bcsEncoding": {
                "type": "string",
                "enum": [
                  "base58"
                ]
              },
              "bcsName": {
                "$ref": "#/components/schemas/Base58"
              }
            }
          }
        ],
        "required": [
          "digest",
          "name",
          "objectId",
          "objectType",
          "type",
          "version"
        ],
        "properties": {
          "digest": {
            "$ref": "#/components/schemas/ObjectDigest"
          },
          "name": {
            "$ref": "#/components/schemas/DynamicFieldName"
          },
          "objectId": {
            "$ref": "#/components/schemas/ObjectID"
          },
          "objectType": {
            "type": "string"
          },
          "type": {
            "$ref": "#/components/schemas/DynamicFieldType"
          },
          "version": {
            "$ref": "#/components/schemas/SequenceNumber2"
          }
        }
      },
      "DynamicFieldName": {
        "type": "object",
        "required": [
          "type",
          "value"
        ],
        "properties": {
          "type": {
            "type": "string"
          },
          "value": true
        }
      },
      "DynamicFieldType": {
        "type": "string",
        "enum": [
          "DynamicField",
          "DynamicObject"
        ]
      },
      "ECMHLiveObjectSetDigest": {
        "description": "The Sha256 digest of an EllipticCurveMultisetHash committing to the live object set.",
        "type": "object",
        "required": [
          "digest"
        ],
        "properties": {
          "digest": {
            "type": "array",
            "items": {
              "type": "integer",
              "format": "uint8",
              "minimum": 0.0
            },
            "maxItems": 32,
            "minItems": 32
          }
        }
      },
      "Ed25519SuiSignature": {
        "$ref": "#/components/schemas/Base64"
      },
      "EndOfEpochData": {
        "type": "object",
        "required": [
          "epochCommitments",
          "nextEpochCommittee",
          "nextEpochProtocolVersion"
        ],
        "properties": {
          "epochCommitments": {
            "description": "Commitments to epoch specific state (e.g. live object set)",
            "type": "array",
            "items": {
              "$ref": "#/components/schemas/CheckpointCommitment"
            }
          },
          "nextEpochCommittee": {
            "description": "next_epoch_committee is `Some` if and only if the current checkpoint is the last checkpoint of an epoch. Therefore next_epoch_committee can be used to pick the last checkpoint of an epoch, which is often useful to get epoch level summary stats like total gas cost of an epoch, or the total number of transactions from genesis to the end of an epoch. The committee is stored as a vector of validator pub key and stake pairs. The vector should be sorted based on the Committee data structure.",
            "type": "array",
            "items": {
              "type": "array",
              "items": [
                {
                  "$ref": "#/components/schemas/AuthorityPublicKeyBytes"
                },
                {
                  "$ref": "#/components/schemas/BigInt_for_uint64"
                }
              ],
              "maxItems": 2,
              "minItems": 2
            }
          },
          "nextEpochProtocolVersion": {
            "description": "The protocol version that is in effect during the epoch that starts immediately after this checkpoint.",
            "allOf": [
              {
                "$ref": "#/components/schemas/ProtocolVersion"
              }
            ]
          }
        }
      },
      "Event": {
        "type": "object",
        "oneOf": [
          {
            "type": "object",
            "required": [
              "bcs",
              "bcsEncoding"
            ],
            "properties": {
              "bcs": {
                "$ref": "#/components/schemas/Base64"
              },
              "bcsEncoding": {
                "type": "string",
                "enum": [
                  "base64"
                ]
              }
            }
          },
          {
            "type": "object",
            "required": [
              "bcs",
              "bcsEncoding"
            ],
            "properties": {
              "bcs": {
                "$ref": "#/components/schemas/Base58"
              },
              "bcsEncoding": {
                "type": "string",
                "enum": [
                  "base58"
                ]
              }
            }
          }
        ],
        "required": [
          "id",
          "packageId",
          "parsedJson",
          "sender",
          "transactionModule",
          "type"
        ],
        "properties": {
          "id": {
            "description": "Sequential event ID, ie (transaction seq number, event seq number). 1) Serves as a unique event ID for each fullnode 2) Also serves to sequence events for the purposes of pagination and querying. A higher id is an event seen later by that fullnode. This ID is the \"cursor\" for event querying.",
            "allOf": [
              {
                "$ref": "#/components/schemas/EventID"
              }
            ]
          },
          "packageId": {
            "description": "Move package where this event was emitted.",
            "allOf": [
              {
                "$ref": "#/components/schemas/ObjectID"
              }
            ]
          },
          "parsedJson": {
            "description": "Parsed json value of the event"
          },
          "sender": {
            "description": "Sender's Sui address.",
            "allOf": [
              {
                "$ref": "#/components/schemas/SuiAddress"
              }
            ]
          },
          "timestampMs": {
            "description": "UTC timestamp in milliseconds since epoch (1/1/1970)",
            "anyOf": [
              {
                "$ref": "#/components/schemas/BigInt_for_uint64"
              },
              {
                "type": "null"
              }
            ]
          },
          "transactionModule": {
            "description": "Move module where this event was emitted.",
            "type": "string"
          },
          "type": {
            "description": "Move event type.",
            "type": "string"
          }
        }
      },
      "EventFilter": {
        "oneOf": [
          {
            "description": "Return all events.",
            "type": "object",
            "required": [
              "All"
            ],
            "properties": {
              "All": {
                "type": "array",
                "maxItems": 0
              }
            },
            "additionalProperties": false
          },
          {
            "description": "Return events that match any of the given filters. Only supported on event subscriptions.",
            "type": "object",
            "required": [
              "Any"
            ],
            "properties": {
              "Any": {
                "type": "array",
                "items": {
                  "$ref": "#/components/schemas/EventFilter"
                }
              }
            },
            "additionalProperties": false
          },
          {
            "description": "Query by sender address.",
            "type": "object",
            "required": [
              "Sender"
            ],
            "properties": {
              "Sender": {
                "$ref": "#/components/schemas/SuiAddress"
              }
            },
            "additionalProperties": false
          },
          {
            "description": "Return events emitted by the given transaction.",
            "type": "object",
            "required": [
              "Transaction"
            ],
            "properties": {
              "Transaction": {
                "$ref": "#/components/schemas/TransactionDigest"
              }
            },
            "additionalProperties": false
          },
          {
            "description": "Return events emitted in a specified Move module. If the event is defined in Module A but emitted in a tx with Module B, query `MoveModule` by module B returns the event. Query `MoveEventModule` by module A returns the event too.",
            "type": "object",
            "required": [
              "MoveModule"
            ],
            "properties": {
              "MoveModule": {
                "type": "object",
                "required": [
                  "module",
                  "package"
                ],
                "properties": {
                  "module": {
                    "description": "the module name",
                    "type": "string"
                  },
                  "package": {
                    "description": "the Move package ID",
                    "allOf": [
                      {
                        "$ref": "#/components/schemas/ObjectID"
                      }
                    ]
                  }
                }
              }
            },
            "additionalProperties": false
          },
          {
            "description": "Return events with the given Move event struct name (struct tag). For example, if the event is defined in `0xabcd::MyModule`, and named `Foo`, then the struct tag is `0xabcd::MyModule::Foo`.",
            "type": "object",
            "required": [
              "MoveEventType"
            ],
            "properties": {
              "MoveEventType": {
                "type": "string"
              }
            },
            "additionalProperties": false
          },
          {
            "description": "Return events with the given Move module name where the event struct is defined. If the event is defined in Module A but emitted in a tx with Module B, query `MoveEventModule` by module A returns the event. Query `MoveModule` by module B returns the event too.",
            "type": "object",
            "required": [
              "MoveEventModule"
            ],
            "properties": {
              "MoveEventModule": {
                "type": "object",
                "required": [
                  "module",
                  "package"
                ],
                "properties": {
                  "module": {
                    "description": "the module name",
                    "type": "string"
                  },
                  "package": {
                    "description": "the Move package ID",
                    "allOf": [
                      {
                        "$ref": "#/components/schemas/ObjectID"
                      }
                    ]
                  }
                }
              }
            },
            "additionalProperties": false
          },
          {
            "description": "Return events emitted in [start_time, end_time] interval",
            "type": "object",
            "required": [
              "TimeRange"
            ],
            "properties": {
              "TimeRange": {
                "type": "object",
                "required": [
                  "endTime",
                  "startTime"
                ],
                "properties": {
                  "endTime": {
                    "description": "right endpoint of time interval, milliseconds since epoch, exclusive",
                    "allOf": [
                      {
                        "$ref": "#/components/schemas/BigInt_for_uint64"
                      }
                    ]
                  },
                  "startTime": {
                    "description": "left endpoint of time interval, milliseconds since epoch, inclusive",
                    "allOf": [
                      {
                        "$ref": "#/components/schemas/BigInt_for_uint64"
                      }
                    ]
                  }
                }
              }
            },
            "additionalProperties": false
          }
        ]
      },
      "EventID": {
        "description": "Unique ID of a Sui Event, the ID is a combination of transaction digest and event seq number.",
        "type": "object",
        "required": [
          "eventSeq",
          "txDigest"
        ],
        "properties": {
          "eventSeq": {
            "$ref": "#/components/schemas/BigInt_for_uint64"
          },
          "txDigest": {
            "$ref": "#/components/schemas/TransactionDigest"
          }
        }
      },
      "ExecuteTransactionRequestType": {
        "type": "string",
        "enum": [
          "WaitForEffectsCert",
          "WaitForLocalExecution"
        ]
      },
      "ExecutionStatus": {
        "oneOf": [
          {
            "type": "object",
            "required": [
              "status"
            ],
            "properties": {
              "status": {
                "type": "string",
                "enum": [
                  "success"
                ]
              }
            }
          },
          {
            "type": "object",
            "required": [
              "error",
              "status"
            ],
            "properties": {
              "error": {
                "type": "string"
              },
              "status": {
                "type": "string",
                "enum": [
                  "failure"
                ]
              }
            }
          }
        ]
      },
      "GasCostSummary": {
        "description": "Summary of the charges in a transaction. Storage is charged independently of computation. There are 3 parts to the storage charges: `storage_cost`: it is the charge of storage at the time the transaction is executed. The cost of storage is the number of bytes of the objects being mutated multiplied by a variable storage cost per byte `storage_rebate`: this is the amount a user gets back when manipulating an object. The `storage_rebate` is the `storage_cost` for an object minus fees. `non_refundable_storage_fee`: not all the value of the object storage cost is given back to user and there is a small fraction that is kept by the system. This value tracks that charge.\n\nWhen looking at a gas cost summary the amount charged to the user is `computation_cost + storage_cost - storage_rebate` and that is the amount that is deducted from the gas coins. `non_refundable_storage_fee` is collected from the objects being mutated/deleted and it is tracked by the system in storage funds.\n\nObjects deleted, including the older versions of objects mutated, have the storage field on the objects added up to a pool of \"potential rebate\". This rebate then is reduced by the \"nonrefundable rate\" such that: `potential_rebate(storage cost of deleted/mutated objects) = storage_rebate + non_refundable_storage_fee`",
        "type": "object",
        "required": [
          "computationCost",
          "nonRefundableStorageFee",
          "storageCost",
          "storageRebate"
        ],
        "properties": {
          "computationCost": {
            "description": "Cost of computation/execution",
            "allOf": [
              {
                "$ref": "#/components/schemas/BigInt_for_uint64"
              }
            ]
          },
          "nonRefundableStorageFee": {
            "description": "The fee for the rebate. The portion of the storage rebate kept by the system.",
            "allOf": [
              {
                "$ref": "#/components/schemas/BigInt_for_uint64"
              }
            ]
          },
          "storageCost": {
            "description": "Storage cost, it's the sum of all storage cost for all objects created or mutated.",
            "allOf": [
              {
                "$ref": "#/components/schemas/BigInt_for_uint64"
              }
            ]
          },
          "storageRebate": {
            "description": "The amount of storage cost refunded to the user for all objects deleted or mutated in the transaction.",
            "allOf": [
              {
                "$ref": "#/components/schemas/BigInt_for_uint64"
              }
            ]
          }
        }
      },
      "GasData": {
        "type": "object",
        "required": [
          "budget",
          "owner",
          "payment",
          "price"
        ],
        "properties": {
          "budget": {
            "$ref": "#/components/schemas/BigInt_for_uint64"
          },
          "owner": {
            "$ref": "#/components/schemas/SuiAddress"
          },
          "payment": {
            "type": "array",
            "items": {
              "$ref": "#/components/schemas/ObjectRef"
            }
          },
          "price": {
            "$ref": "#/components/schemas/BigInt_for_uint64"
          }
        }
      },
      "GenericSignature": {
        "description": "Due to the incompatibility of [enum Signature] (which dispatches a trait that assumes signature and pubkey bytes for verification), here we add a wrapper enum where member can just implement a lightweight [trait AuthenticatorTrait]. This way MultiSig (and future Authenticators) can implement its own `verify`.",
        "oneOf": [
          {
            "type": "object",
            "required": [
              "MultiSig"
            ],
            "properties": {
              "MultiSig": {
                "$ref": "#/components/schemas/MultiSig"
              }
            },
            "additionalProperties": false
          },
          {
            "type": "object",
            "required": [
              "MultiSigLegacy"
            ],
            "properties": {
              "MultiSigLegacy": {
                "$ref": "#/components/schemas/MultiSigLegacy"
              }
            },
            "additionalProperties": false
          },
          {
            "type": "object",
            "required": [
              "Signature"
            ],
            "properties": {
              "Signature": {
                "$ref": "#/components/schemas/Signature"
              }
            },
            "additionalProperties": false
          },
          {
            "type": "object",
            "required": [
              "ZkLoginAuthenticator"
            ],
            "properties": {
              "ZkLoginAuthenticator": {
                "$ref": "#/components/schemas/ZkLoginAuthenticator"
              }
            },
            "additionalProperties": false
          },
          {
            "type": "object",
            "required": [
              "PasskeyAuthenticator"
            ],
            "properties": {
              "PasskeyAuthenticator": {
                "$ref": "#/components/schemas/PasskeyAuthenticator"
              }
            },
            "additionalProperties": false
          }
        ]
      },
      "GetPastObjectRequest": {
        "type": "object",
        "required": [
          "objectId",
          "version"
        ],
        "properties": {
          "objectId": {
            "description": "the ID of the queried object",
            "allOf": [
              {
                "$ref": "#/components/schemas/ObjectID"
              }
            ]
          },
          "version": {
            "description": "the version of the queried object.",
            "allOf": [
              {
                "$ref": "#/components/schemas/SequenceNumber"
              }
            ]
          }
        }
      },
      "Hex": {
        "description": "Hex string encoding.",
        "type": "string"
      },
      "InputObjectKind": {
        "oneOf": [
          {
            "type": "object",
            "required": [
              "MovePackage"
            ],
            "properties": {
              "MovePackage": {
                "$ref": "#/components/schemas/ObjectID"
              }
            },
            "additionalProperties": false
          },
          {
            "type": "object",
            "required": [
              "ImmOrOwnedMoveObject"
            ],
            "properties": {
              "ImmOrOwnedMoveObject": {
                "$ref": "#/components/schemas/ObjectRef"
              }
            },
            "additionalProperties": false
          },
          {
            "type": "object",
            "required": [
              "SharedMoveObject"
            ],
            "properties": {
              "SharedMoveObject": {
                "type": "object",
                "required": [
                  "id",
                  "initial_shared_version"
                ],
                "properties": {
                  "id": {
                    "$ref": "#/components/schemas/ObjectID"
                  },
                  "initial_shared_version": {
                    "$ref": "#/components/schemas/SequenceNumber2"
                  },
                  "mutable": {
                    "default": true,
                    "type": "boolean"
                  }
                }
              }
            },
            "additionalProperties": false
          }
        ]
      },
      "InstructionLocation": {
        "type": "object",
        "required": [
          "function",
          "module",
          "pc"
        ],
        "properties": {
          "function": {
            "type": "string"
          },
          "module": {
            "type": "string"
          },
          "pc": {
            "type": "integer",
            "format": "uint16",
            "minimum": 0.0
          }
        }
      },
      "MoveCallParams": {
        "type": "object",
        "required": [
          "arguments",
          "function",
          "module",
          "packageObjectId"
        ],
        "properties": {
          "arguments": {
            "type": "array",
            "items": {
              "$ref": "#/components/schemas/SuiJsonValue"
            }
          },
          "function": {
            "type": "string"
          },
          "module": {
            "type": "string"
          },
          "packageObjectId": {
            "$ref": "#/components/schemas/ObjectID"
          },
          "typeArguments": {
            "default": [],
            "type": "array",
            "items": {
              "$ref": "#/components/schemas/TypeTag"
            }
          }
        }
      },
      "MoveFunctionArgType": {
        "oneOf": [
          {
            "type": "string",
            "enum": [
              "Pure"
            ]
          },
          {
            "type": "object",
            "required": [
              "Object"
            ],
            "properties": {
              "Object": {
                "$ref": "#/components/schemas/ObjectValueKind"
              }
            },
            "additionalProperties": false
          }
        ]
      },
      "MoveStruct": {
        "anyOf": [
          {
            "type": "array",
            "items": {
              "$ref": "#/components/schemas/MoveValue"
            }
          },
          {
            "type": "object",
            "required": [
              "fields",
              "type"
            ],
            "properties": {
              "fields": {
                "type": "object",
                "additionalProperties": {
                  "$ref": "#/components/schemas/MoveValue"
                }
              },
              "type": {
                "type": "string"
              }
            }
          },
          {
            "type": "object",
            "additionalProperties": {
              "$ref": "#/components/schemas/MoveValue"
            }
          }
        ]
      },
      "MoveValue": {
        "anyOf": [
          {
            "type": "integer",
            "format": "uint32",
            "minimum": 0.0
          },
          {
            "type": "boolean"
          },
          {
            "$ref": "#/components/schemas/SuiAddress"
          },
          {
            "type": "array",
            "items": {
              "$ref": "#/components/schemas/MoveValue"
            }
          },
          {
            "type": "string"
          },
          {
            "type": "object",
            "required": [
              "id"
            ],
            "properties": {
              "id": {
                "$ref": "#/components/schemas/ObjectID"
              }
            }
          },
          {
            "$ref": "#/components/schemas/MoveStruct"
          },
          {
            "anyOf": [
              {
                "$ref": "#/components/schemas/MoveValue"
              },
              {
                "type": "null"
              }
            ]
          },
          {
            "$ref": "#/components/schemas/MoveVariant"
          }
        ]
      },
      "MoveVariant": {
        "type": "object",
        "required": [
          "fields",
          "type",
          "variant"
        ],
        "properties": {
          "fields": {
            "type": "object",
            "additionalProperties": {
              "$ref": "#/components/schemas/MoveValue"
            }
          },
          "type": {
            "type": "string"
          },
          "variant": {
            "type": "string"
          }
        }
      },
      "MultiSig": {
        "description": "The struct that contains signatures and public keys necessary for authenticating a MultiSig.",
        "type": "object",
        "required": [
          "bitmap",
          "multisig_pk",
          "sigs"
        ],
        "properties": {
          "bitmap": {
            "description": "A bitmap that indicates the position of which public key the signature should be authenticated with.",
            "type": "integer",
            "format": "uint16",
            "minimum": 0.0
          },
          "multisig_pk": {
            "description": "The public key encoded with each public key with its signature scheme used along with the corresponding weight.",
            "allOf": [
              {
                "$ref": "#/components/schemas/MultiSigPublicKey"
              }
            ]
          },
          "sigs": {
            "description": "The plain signature encoded with signature scheme.",
            "type": "array",
            "items": {
              "$ref": "#/components/schemas/CompressedSignature"
            }
          }
        }
      },
      "MultiSigLegacy": {
        "description": "Deprecated, use [struct MultiSig] instead. The struct that contains signatures and public keys necessary for authenticating a MultiSigLegacy.",
        "type": "object",
        "required": [
          "bitmap",
          "multisig_pk",
          "sigs"
        ],
        "properties": {
          "bitmap": {
            "description": "A bitmap that indicates the position of which public key the signature should be authenticated with.",
            "allOf": [
              {
                "$ref": "#/components/schemas/Base64"
              }
            ]
          },
          "multisig_pk": {
            "description": "The public key encoded with each public key with its signature scheme used along with the corresponding weight.",
            "allOf": [
              {
                "$ref": "#/components/schemas/MultiSigPublicKeyLegacy"
              }
            ]
          },
          "sigs": {
            "description": "The plain signature encoded with signature scheme.",
            "type": "array",
            "items": {
              "$ref": "#/components/schemas/CompressedSignature"
            }
          }
        }
      },
      "MultiSigPublicKey": {
        "description": "The struct that contains the public key used for authenticating a MultiSig.",
        "type": "object",
        "required": [
          "pk_map",
          "threshold"
        ],
        "properties": {
          "pk_map": {
            "description": "A list of public key and its corresponding weight.",
            "type": "array",
            "items": {
              "type": "array",
              "items": [
                {
                  "$ref": "#/components/schemas/PublicKey"
                },
                {
                  "type": "integer",
                  "format": "uint8",
                  "minimum": 0.0
                }
              ],
              "maxItems": 2,
              "minItems": 2
            }
          },
          "threshold": {
            "description": "If the total weight of the public keys corresponding to verified signatures is larger than threshold, the MultiSig is verified.",
            "type": "integer",
            "format": "uint16",
            "minimum": 0.0
          }
        }
      },
      "MultiSigPublicKeyLegacy": {
        "description": "Deprecated, use [struct MultiSigPublicKey] instead. The struct that contains the public key used for authenticating a MultiSig.",
        "type": "object",
        "required": [
          "pk_map",
          "threshold"
        ],
        "properties": {
          "pk_map": {
            "description": "A list of public key and its corresponding weight.",
            "type": "array",
            "items": {
              "type": "array",
              "items": [
                {
                  "$ref": "#/components/schemas/PublicKey"
                },
                {
                  "type": "integer",
                  "format": "uint8",
                  "minimum": 0.0
                }
              ],
              "maxItems": 2,
              "minItems": 2
            }
          },
          "threshold": {
            "description": "If the total weight of the public keys corresponding to verified signatures is larger than threshold, the MultiSig is verified.",
            "type": "integer",
            "format": "uint16",
            "minimum": 0.0
          }
        }
      },
      "ObjectChange": {
        "description": "ObjectChange are derived from the object mutations in the TransactionEffect to provide richer object information.",
        "oneOf": [
          {
            "description": "Module published",
            "type": "object",
            "required": [
              "digest",
              "modules",
              "packageId",
              "type",
              "version"
            ],
            "properties": {
              "digest": {
                "$ref": "#/components/schemas/ObjectDigest"
              },
              "modules": {
                "type": "array",
                "items": {
                  "type": "string"
                }
              },
              "packageId": {
                "$ref": "#/components/schemas/ObjectID"
              },
              "type": {
                "type": "string",
                "enum": [
                  "published"
                ]
              },
              "version": {
                "$ref": "#/components/schemas/SequenceNumber"
              }
            }
          },
          {
            "description": "Transfer objects to new address / wrap in another object",
            "type": "object",
            "required": [
              "digest",
              "objectId",
              "objectType",
              "recipient",
              "sender",
              "type",
              "version"
            ],
            "properties": {
              "digest": {
                "$ref": "#/components/schemas/ObjectDigest"
              },
              "objectId": {
                "$ref": "#/components/schemas/ObjectID"
              },
              "objectType": {
                "type": "string"
              },
              "recipient": {
                "$ref": "#/components/schemas/Owner"
              },
              "sender": {
                "$ref": "#/components/schemas/SuiAddress"
              },
              "type": {
                "type": "string",
                "enum": [
                  "transferred"
                ]
              },
              "version": {
                "$ref": "#/components/schemas/SequenceNumber"
              }
            }
          },
          {
            "description": "Object mutated.",
            "type": "object",
            "required": [
              "digest",
              "objectId",
              "objectType",
              "owner",
              "previousVersion",
              "sender",
              "type",
              "version"
            ],
            "properties": {
              "digest": {
                "$ref": "#/components/schemas/ObjectDigest"
              },
              "objectId": {
                "$ref": "#/components/schemas/ObjectID"
              },
              "objectType": {
                "type": "string"
              },
              "owner": {
                "$ref": "#/components/schemas/Owner"
              },
              "previousVersion": {
                "$ref": "#/components/schemas/SequenceNumber"
              },
              "sender": {
                "$ref": "#/components/schemas/SuiAddress"
              },
              "type": {
                "type": "string",
                "enum": [
                  "mutated"
                ]
              },
              "version": {
                "$ref": "#/components/schemas/SequenceNumber"
              }
            }
          },
          {
            "description": "Delete object",
            "type": "object",
            "required": [
              "objectId",
              "objectType",
              "sender",
              "type",
              "version"
            ],
            "properties": {
              "objectId": {
                "$ref": "#/components/schemas/ObjectID"
              },
              "objectType": {
                "type": "string"
              },
              "sender": {
                "$ref": "#/components/schemas/SuiAddress"
              },
              "type": {
                "type": "string",
                "enum": [
                  "deleted"
                ]
              },
              "version": {
                "$ref": "#/components/schemas/SequenceNumber"
              }
            }
          },
          {
            "description": "Wrapped object",
            "type": "object",
            "required": [
              "objectId",
              "objectType",
              "sender",
              "type",
              "version"
            ],
            "properties": {
              "objectId": {
                "$ref": "#/components/schemas/ObjectID"
              },
              "objectType": {
                "type": "string"
              },
              "sender": {
                "$ref": "#/components/schemas/SuiAddress"
              },
              "type": {
                "type": "string",
                "enum": [
                  "wrapped"
                ]
              },
              "version": {
                "$ref": "#/components/schemas/SequenceNumber"
              }
            }
          },
          {
            "description": "New object creation",
            "type": "object",
            "required": [
              "digest",
              "objectId",
              "objectType",
              "owner",
              "sender",
              "type",
              "version"
            ],
            "properties": {
              "digest": {
                "$ref": "#/components/schemas/ObjectDigest"
              },
              "objectId": {
                "$ref": "#/components/schemas/ObjectID"
              },
              "objectType": {
                "type": "string"
              },
              "owner": {
                "$ref": "#/components/schemas/Owner"
              },
              "sender": {
                "$ref": "#/components/schemas/SuiAddress"
              },
              "type": {
                "type": "string",
                "enum": [
                  "created"
                ]
              },
              "version": {
                "$ref": "#/components/schemas/SequenceNumber"
              }
            }
          }
        ]
      },
      "ObjectData": {
        "type": "object",
        "required": [
          "digest",
          "objectId",
          "version"
        ],
        "properties": {
          "bcs": {
            "description": "Move object content or package content in BCS, default to be None unless SuiObjectDataOptions.showBcs is set to true",
            "anyOf": [
              {
                "$ref": "#/components/schemas/RawData"
              },
              {
                "type": "null"
              }
            ]
          },
          "content": {
            "description": "Move object content or package content, default to be None unless SuiObjectDataOptions.showContent is set to true",
            "anyOf": [
              {
                "$ref": "#/components/schemas/Data"
              },
              {
                "type": "null"
              }
            ]
          },
          "digest": {
            "description": "Base64 string representing the object digest",
            "allOf": [
              {
                "$ref": "#/components/schemas/ObjectDigest"
              }
            ]
          },
          "display": {
            "description": "The Display metadata for frontend UI rendering, default to be None unless SuiObjectDataOptions.showContent is set to true This can also be None if the struct type does not have Display defined See more details in <https://forums.sui.io/t/nft-object-display-proposal/4872>",
            "anyOf": [
              {
                "$ref": "#/components/schemas/DisplayFieldsResponse"
              },
              {
                "type": "null"
              }
            ]
          },
          "objectId": {
            "$ref": "#/components/schemas/ObjectID"
          },
          "owner": {
            "description": "The owner of this object. Default to be None unless SuiObjectDataOptions.showOwner is set to true",
            "anyOf": [
              {
                "$ref": "#/components/schemas/Owner"
              },
              {
                "type": "null"
              }
            ]
          },
          "previousTransaction": {
            "description": "The digest of the transaction that created or last mutated this object. Default to be None unless SuiObjectDataOptions.showPreviousTransaction is set to true",
            "anyOf": [
              {
                "$ref": "#/components/schemas/TransactionDigest"
              },
              {
                "type": "null"
              }
            ]
          },
          "storageRebate": {
            "description": "The amount of SUI we would rebate if this object gets deleted. This number is re-calculated each time the object is mutated based on the present storage gas price.",
            "anyOf": [
              {
                "$ref": "#/components/schemas/BigInt_for_uint64"
              },
              {
                "type": "null"
              }
            ]
          },
          "type": {
            "description": "The type of the object. Default to be None unless SuiObjectDataOptions.showType is set to true",
            "type": [
              "string",
              "null"
            ]
          },
          "version": {
            "description": "Object version.",
            "allOf": [
              {
                "$ref": "#/components/schemas/SequenceNumber"
              }
            ]
          }
        }
      },
      "ObjectDataOptions": {
        "type": "object",
        "properties": {
          "showBcs": {
            "description": "Whether to show the content in BCS format. Default to be False",
            "default": false,
            "type": "boolean"
          },
          "showContent": {
            "description": "Whether to show the content(i.e., package content or Move struct content) of the object. Default to be False",
            "default": false,
            "type": "boolean"
          },
          "showDisplay": {
            "description": "Whether to show the Display metadata of the object for frontend rendering. Default to be False",
            "default": false,
            "type": "boolean"
          },
          "showOwner": {
            "description": "Whether to show the owner of the object. Default to be False",
            "default": false,
            "type": "boolean"
          },
          "showPreviousTransaction": {
            "description": "Whether to show the previous transaction digest of the object. Default to be False",
            "default": false,
            "type": "boolean"
          },
          "showStorageRebate": {
            "description": "Whether to show the storage rebate of the object. Default to be False",
            "default": false,
            "type": "boolean"
          },
          "showType": {
            "description": "Whether to show the type of the object. Default to be False",
            "default": false,
            "type": "boolean"
          }
        }
      },
      "ObjectDigest": {
        "$ref": "#/components/schemas/Digest"
      },
      "ObjectID": {
        "$ref": "#/components/schemas/Hex"
      },
      "ObjectRead": {
        "oneOf": [
          {
            "description": "The object exists and is found with this version",
            "type": "object",
            "required": [
              "details",
              "status"
            ],
            "properties": {
              "details": {
                "$ref": "#/components/schemas/ObjectData"
              },
              "status": {
                "type": "string",
                "enum": [
                  "VersionFound"
                ]
              }
            }
          },
          {
            "description": "The object does not exist",
            "type": "object",
            "required": [
              "details",
              "status"
            ],
            "properties": {
              "details": {
                "$ref": "#/components/schemas/ObjectID"
              },
              "status": {
                "type": "string",
                "enum": [
                  "ObjectNotExists"
                ]
              }
            }
          },
          {
            "description": "The object is found to be deleted with this version",
            "type": "object",
            "required": [
              "details",
              "status"
            ],
            "properties": {
              "details": {
                "$ref": "#/components/schemas/ObjectRef"
              },
              "status": {
                "type": "string",
                "enum": [
                  "ObjectDeleted"
                ]
              }
            }
          },
          {
            "description": "The object exists but not found with this version",
            "type": "object",
            "required": [
              "details",
              "status"
            ],
            "properties": {
              "details": {
                "type": "array",
                "items": [
                  {
                    "$ref": "#/components/schemas/ObjectID"
                  },
                  {
                    "$ref": "#/components/schemas/SequenceNumber2"
                  }
                ],
                "maxItems": 2,
                "minItems": 2
              },
              "status": {
                "type": "string",
                "enum": [
                  "VersionNotFound"
                ]
              }
            }
          },
          {
            "description": "The asked object version is higher than the latest",
            "type": "object",
            "required": [
              "details",
              "status"
            ],
            "properties": {
              "details": {
                "type": "object",
                "required": [
                  "asked_version",
                  "latest_version",
                  "object_id"
                ],
                "properties": {
                  "asked_version": {
                    "$ref": "#/components/schemas/SequenceNumber2"
                  },
                  "latest_version": {
                    "$ref": "#/components/schemas/SequenceNumber2"
                  },
                  "object_id": {
                    "$ref": "#/components/schemas/ObjectID"
                  }
                }
              },
              "status": {
                "type": "string",
                "enum": [
                  "VersionTooHigh"
                ]
              }
            }
          }
        ]
      },
      "ObjectRef": {
        "type": "object",
        "required": [
          "digest",
          "objectId",
          "version"
        ],
        "properties": {
          "digest": {
            "description": "Base64 string representing the object digest",
            "allOf": [
              {
                "$ref": "#/components/schemas/ObjectDigest"
              }
            ]
          },
          "objectId": {
            "description": "Hex code as string representing the object id",
            "allOf": [
              {
                "$ref": "#/components/schemas/ObjectID"
              }
            ]
          },
          "version": {
            "description": "Object version.",
            "allOf": [
              {
                "$ref": "#/components/schemas/SequenceNumber"
              }
            ]
          }
        }
      },
      "ObjectResponseError": {
        "oneOf": [
          {
            "type": "object",
            "required": [
              "code",
              "object_id"
            ],
            "properties": {
              "code": {
                "type": "string",
                "enum": [
                  "notExists"
                ]
              },
              "object_id": {
                "$ref": "#/components/schemas/ObjectID"
              }
            }
          },
          {
            "type": "object",
            "required": [
              "code",
              "parent_object_id"
            ],
            "properties": {
              "code": {
                "type": "string",
                "enum": [
                  "dynamicFieldNotFound"
                ]
              },
              "parent_object_id": {
                "$ref": "#/components/schemas/ObjectID"
              }
            }
          },
          {
            "type": "object",
            "required": [
              "code",
              "digest",
              "object_id",
              "version"
            ],
            "properties": {
              "code": {
                "type": "string",
                "enum": [
                  "deleted"
                ]
              },
              "digest": {
                "description": "Base64 string representing the object digest",
                "allOf": [
                  {
                    "$ref": "#/components/schemas/ObjectDigest"
                  }
                ]
              },
              "object_id": {
                "$ref": "#/components/schemas/ObjectID"
              },
              "version": {
                "description": "Object version.",
                "allOf": [
                  {
                    "$ref": "#/components/schemas/SequenceNumber2"
                  }
                ]
              }
            }
          },
          {
            "type": "object",
            "required": [
              "code"
            ],
            "properties": {
              "code": {
                "type": "string",
                "enum": [
                  "unknown"
                ]
              }
            }
          },
          {
            "type": "object",
            "required": [
              "code",
              "error"
            ],
            "properties": {
              "code": {
                "type": "string",
                "enum": [
                  "displayError"
                ]
              },
              "error": {
                "type": "string"
              }
            }
          }
        ]
      },
      "ObjectResponseQuery": {
        "type": "object",
        "properties": {
          "filter": {
            "description": "If None, no filter will be applied",
            "default": null,
            "anyOf": [
              {
                "$ref": "#/components/schemas/SuiObjectDataFilter"
              },
              {
                "type": "null"
              }
            ]
          },
          "options": {
            "description": "config which fields to include in the response, by default only digest is included",
            "default": null,
            "anyOf": [
              {
                "$ref": "#/components/schemas/ObjectDataOptions"
              },
              {
                "type": "null"
              }
            ]
          }
        }
      },
      "ObjectValueKind": {
        "type": "string",
        "enum": [
          "ByImmutableReference",
          "ByMutableReference",
          "ByValue"
        ]
      },
      "OwnedObjectRef": {
        "type": "object",
        "required": [
          "owner",
          "reference"
        ],
        "properties": {
          "owner": {
            "$ref": "#/components/schemas/Owner"
          },
          "reference": {
            "$ref": "#/components/schemas/ObjectRef"
          }
        }
      },
      "Owner": {
        "oneOf": [
          {
            "description": "Object is exclusively owned by a single address, and is mutable.",
            "type": "object",
            "required": [
              "AddressOwner"
            ],
            "properties": {
              "AddressOwner": {
                "$ref": "#/components/schemas/SuiAddress"
              }
            },
            "additionalProperties": false
          },
          {
            "description": "Object is exclusively owned by a single object, and is mutable. The object ID is converted to SuiAddress as SuiAddress is universal.",
            "type": "object",
            "required": [
              "ObjectOwner"
            ],
            "properties": {
              "ObjectOwner": {
                "$ref": "#/components/schemas/SuiAddress"
              }
            },
            "additionalProperties": false
          },
          {
            "description": "Object is shared, can be used by any address, and is mutable.",
            "type": "object",
            "required": [
              "Shared"
            ],
            "properties": {
              "Shared": {
                "type": "object",
                "required": [
                  "initial_shared_version"
                ],
                "properties": {
                  "initial_shared_version": {
                    "description": "The version at which the object became shared",
                    "allOf": [
                      {
                        "$ref": "#/components/schemas/SequenceNumber2"
                      }
                    ]
                  }
                }
              }
            },
            "additionalProperties": false
          },
          {
            "description": "Object is immutable, and hence ownership doesn't matter.",
            "type": "string",
            "enum": [
              "Immutable"
            ]
          },
          {
            "description": "Object is exclusively owned by a single address and sequenced via consensus.",
            "type": "object",
            "required": [
              "ConsensusAddressOwner"
            ],
            "properties": {
              "ConsensusAddressOwner": {
                "type": "object",
                "required": [
                  "owner",
                  "start_version"
                ],
                "properties": {
                  "owner": {
                    "$ref": "#/components/schemas/SuiAddress"
                  },
                  "start_version": {
                    "description": "The version at which the object most recently became a consensus object. This serves the same function as `initial_shared_version`, except it may change if the object's Owner type changes.",
                    "allOf": [
                      {
                        "$ref": "#/components/schemas/SequenceNumber2"
                      }
                    ]
                  }
                }
              }
            },
            "additionalProperties": false
          }
        ]
      },
      "Page_for_Checkpoint_and_BigInt_for_uint64": {
        "description": "`next_cursor` points to the last item in the page; Reading with `next_cursor` will start from the next item after `next_cursor` if `next_cursor` is `Some`, otherwise it will start from the first item.",
        "type": "object",
        "required": [
          "data",
          "hasNextPage"
        ],
        "properties": {
          "data": {
            "type": "array",
            "items": {
              "$ref": "#/components/schemas/Checkpoint"
            }
          },
          "hasNextPage": {
            "type": "boolean"
          },
          "nextCursor": {
            "anyOf": [
              {
                "$ref": "#/components/schemas/BigInt_for_uint64"
              },
              {
                "type": "null"
              }
            ]
          }
        }
      },
      "Page_for_Coin_and_String": {
        "description": "`next_cursor` points to the last item in the page; Reading with `next_cursor` will start from the next item after `next_cursor` if `next_cursor` is `Some`, otherwise it will start from the first item.",
        "type": "object",
        "required": [
          "data",
          "hasNextPage"
        ],
        "properties": {
          "data": {
            "type": "array",
            "items": {
              "$ref": "#/components/schemas/Coin"
            }
          },
          "hasNextPage": {
            "type": "boolean"
          },
          "nextCursor": {
            "type": [
              "string",
              "null"
            ]
          }
        }
      },
      "Page_for_DynamicFieldInfo_and_ObjectID": {
        "description": "`next_cursor` points to the last item in the page; Reading with `next_cursor` will start from the next item after `next_cursor` if `next_cursor` is `Some`, otherwise it will start from the first item.",
        "type": "object",
        "required": [
          "data",
          "hasNextPage"
        ],
        "properties": {
          "data": {
            "type": "array",
            "items": {
              "$ref": "#/components/schemas/DynamicFieldInfo"
            }
          },
          "hasNextPage": {
            "type": "boolean"
          },
          "nextCursor": {
            "anyOf": [
              {
                "$ref": "#/components/schemas/ObjectID"
              },
              {
                "type": "null"
              }
            ]
          }
        }
      },
      "Page_for_Event_and_EventID": {
        "description": "`next_cursor` points to the last item in the page; Reading with `next_cursor` will start from the next item after `next_cursor` if `next_cursor` is `Some`, otherwise it will start from the first item.",
        "type": "object",
        "required": [
          "data",
          "hasNextPage"
        ],
        "properties": {
          "data": {
            "type": "array",
            "items": {
              "$ref": "#/components/schemas/Event"
            }
          },
          "hasNextPage": {
            "type": "boolean"
          },
          "nextCursor": {
            "anyOf": [
              {
                "$ref": "#/components/schemas/EventID"
              },
              {
                "type": "null"
              }
            ]
          }
        }
      },
      "Page_for_String_and_ObjectID": {
        "description": "`next_cursor` points to the last item in the page; Reading with `next_cursor` will start from the next item after `next_cursor` if `next_cursor` is `Some`, otherwise it will start from the first item.",
        "type": "object",
        "required": [
          "data",
          "hasNextPage"
        ],
        "properties": {
          "data": {
            "type": "array",
            "items": {
              "type": "string"
            }
          },
          "hasNextPage": {
            "type": "boolean"
          },
          "nextCursor": {
            "anyOf": [
              {
                "$ref": "#/components/schemas/ObjectID"
              },
              {
                "type": "null"
              }
            ]
          }
        }
      },
      "Page_for_SuiObjectResponse_and_ObjectID": {
        "description": "`next_cursor` points to the last item in the page; Reading with `next_cursor` will start from the next item after `next_cursor` if `next_cursor` is `Some`, otherwise it will start from the first item.",
        "type": "object",
        "required": [
          "data",
          "hasNextPage"
        ],
        "properties": {
          "data": {
            "type": "array",
            "items": {
              "$ref": "#/components/schemas/SuiObjectResponse"
            }
          },
          "hasNextPage": {
            "type": "boolean"
          },
          "nextCursor": {
            "anyOf": [
              {
                "$ref": "#/components/schemas/ObjectID"
              },
              {
                "type": "null"
              }
            ]
          }
        }
      },
      "Page_for_TransactionBlockResponse_and_TransactionDigest": {
        "description": "`next_cursor` points to the last item in the page; Reading with `next_cursor` will start from the next item after `next_cursor` if `next_cursor` is `Some`, otherwise it will start from the first item.",
        "type": "object",
        "required": [
          "data",
          "hasNextPage"
        ],
        "properties": {
          "data": {
            "type": "array",
            "items": {
              "$ref": "#/components/schemas/TransactionBlockResponse"
            }
          },
          "hasNextPage": {
            "type": "boolean"
          },
          "nextCursor": {
            "anyOf": [
              {
                "$ref": "#/components/schemas/TransactionDigest"
              },
              {
                "type": "null"
              }
            ]
          }
        }
      },
      "PasskeyAuthenticator": {
        "description": "An passkey authenticator with parsed fields. See field defition below. Can be initialized from [struct RawPasskeyAuthenticator].",
        "type": "object",
        "required": [
          "authenticator_data",
          "client_data_json"
        ],
        "properties": {
          "authenticator_data": {
            "description": "`authenticatorData` is a bytearray that encodes [Authenticator Data](https://www.w3.org/TR/webauthn-2/#sctn-authenticator-data) structure returned by the authenticator attestation response as is.",
            "type": "array",
            "items": {
              "type": "integer",
              "format": "uint8",
              "minimum": 0.0
            }
          },
          "client_data_json": {
            "description": "`clientDataJSON` contains a JSON-compatible UTF-8 encoded string of the client data which is passed to the authenticator by the client during the authentication request (see [CollectedClientData](https://www.w3.org/TR/webauthn-2/#dictdef-collectedclientdata))",
            "type": "string"
          }
        }
      },
      "PasskeyAuthenticatorAsBytes": {
        "$ref": "#/components/schemas/Base64"
      },
      "ProtocolConfig": {
        "type": "object",
        "required": [
          "attributes",
          "featureFlags",
          "maxSupportedProtocolVersion",
          "minSupportedProtocolVersion",
          "protocolVersion"
        ],
        "properties": {
          "attributes": {
            "type": "object",
            "additionalProperties": {
              "anyOf": [
                {
                  "$ref": "#/components/schemas/ProtocolConfigValue"
                },
                {
                  "type": "null"
                }
              ]
            }
          },
          "featureFlags": {
            "type": "object",
            "additionalProperties": {
              "type": "boolean"
            }
          },
          "maxSupportedProtocolVersion": {
            "$ref": "#/components/schemas/ProtocolVersion"
          },
          "minSupportedProtocolVersion": {
            "$ref": "#/components/schemas/ProtocolVersion"
          },
          "protocolVersion": {
            "$ref": "#/components/schemas/ProtocolVersion"
          }
        }
      },
      "ProtocolConfigValue": {
        "oneOf": [
          {
            "type": "object",
            "required": [
              "u16"
            ],
            "properties": {
              "u16": {
                "$ref": "#/components/schemas/BigInt_for_uint16"
              }
            },
            "additionalProperties": false
          },
          {
            "type": "object",
            "required": [
              "u32"
            ],
            "properties": {
              "u32": {
                "$ref": "#/components/schemas/BigInt_for_uint32"
              }
            },
            "additionalProperties": false
          },
          {
            "type": "object",
            "required": [
              "u64"
            ],
            "properties": {
              "u64": {
                "$ref": "#/components/schemas/BigInt_for_uint64"
              }
            },
            "additionalProperties": false
          },
          {
            "type": "object",
            "required": [
              "f64"
            ],
            "properties": {
              "f64": {
                "type": "string"
              }
            },
            "additionalProperties": false
          },
          {
            "type": "object",
            "required": [
              "bool"
            ],
            "properties": {
              "bool": {
                "type": "string"
              }
            },
            "additionalProperties": false
          }
        ]
      },
      "ProtocolVersion": {
        "$ref": "#/components/schemas/BigInt_for_uint64"
      },
      "PublicKey": {
        "oneOf": [
          {
            "type": "object",
            "required": [
              "Ed25519"
            ],
            "properties": {
              "Ed25519": {
                "$ref": "#/components/schemas/Base64"
              }
            },
            "additionalProperties": false
          },
          {
            "type": "object",
            "required": [
              "Secp256k1"
            ],
            "properties": {
              "Secp256k1": {
                "$ref": "#/components/schemas/Base64"
              }
            },
            "additionalProperties": false
          },
          {
            "type": "object",
            "required": [
              "Secp256r1"
            ],
            "properties": {
              "Secp256r1": {
                "$ref": "#/components/schemas/Base64"
              }
            },
            "additionalProperties": false
          },
          {
            "type": "object",
            "required": [
              "ZkLogin"
            ],
            "properties": {
              "ZkLogin": {
                "$ref": "#/components/schemas/ZkLoginPublicIdentifier"
              }
            },
            "additionalProperties": false
          },
          {
            "type": "object",
            "required": [
              "Passkey"
            ],
            "properties": {
              "Passkey": {
                "$ref": "#/components/schemas/Base64"
              }
            },
            "additionalProperties": false
          }
        ]
      },
      "RPCTransactionRequestParams": {
        "oneOf": [
          {
            "type": "object",
            "required": [
              "transferObjectRequestParams"
            ],
            "properties": {
              "transferObjectRequestParams": {
                "$ref": "#/components/schemas/TransferObjectParams"
              }
            },
            "additionalProperties": false
          },
          {
            "type": "object",
            "required": [
              "moveCallRequestParams"
            ],
            "properties": {
              "moveCallRequestParams": {
                "$ref": "#/components/schemas/MoveCallParams"
              }
            },
            "additionalProperties": false
          }
        ]
      },
      "RawData": {
        "oneOf": [
          {
            "type": "object",
            "required": [
              "bcsBytes",
              "dataType",
              "hasPublicTransfer",
              "type",
              "version"
            ],
            "properties": {
              "bcsBytes": {
                "$ref": "#/components/schemas/Base64"
              },
              "dataType": {
                "type": "string",
                "enum": [
                  "moveObject"
                ]
              },
              "hasPublicTransfer": {
                "type": "boolean"
              },
              "type": {
                "type": "string"
              },
              "version": {
                "$ref": "#/components/schemas/SequenceNumber2"
              }
            }
          },
          {
            "type": "object",
            "required": [
              "dataType",
              "id",
              "linkageTable",
              "moduleMap",
              "typeOriginTable",
              "version"
            ],
            "properties": {
              "dataType": {
                "type": "string",
                "enum": [
                  "package"
                ]
              },
              "id": {
                "$ref": "#/components/schemas/ObjectID"
              },
              "linkageTable": {
                "type": "object",
                "additionalProperties": {
                  "$ref": "#/components/schemas/UpgradeInfo"
                }
              },
              "moduleMap": {
                "type": "object",
                "additionalProperties": {
                  "$ref": "#/components/schemas/Base64"
                }
              },
              "typeOriginTable": {
                "type": "array",
                "items": {
                  "$ref": "#/components/schemas/TypeOrigin"
                }
              },
              "version": {
                "$ref": "#/components/schemas/SequenceNumber2"
              }
            }
          }
        ]
      },
      "Secp256k1SuiSignature": {
        "$ref": "#/components/schemas/Base64"
      },
      "Secp256r1SuiSignature": {
        "$ref": "#/components/schemas/Base64"
      },
      "SequenceNumber": {
        "type": "integer",
        "format": "uint64",
        "minimum": 0.0
      },
      "SequenceNumber2": {
        "$ref": "#/components/schemas/BigInt_for_uint64"
      },
      "ShiftViolation": {
        "type": "object",
        "required": [
          "instruction",
          "location",
          "shiftAmount",
          "value"
        ],
        "properties": {
          "instruction": {
            "type": "string"
          },
          "location": {
            "$ref": "#/components/schemas/InstructionLocation"
          },
          "shiftAmount": {
            "type": "integer",
            "format": "uint8",
            "minimum": 0.0
          },
          "value": {
            "type": "string"
          }
        }
      },
      "Signature": {
        "oneOf": [
          {
            "type": "object",
            "required": [
              "Ed25519SuiSignature"
            ],
            "properties": {
              "Ed25519SuiSignature": {
                "$ref": "#/components/schemas/Ed25519SuiSignature"
              }
            },
            "additionalProperties": false
          },
          {
            "type": "object",
            "required": [
              "Secp256k1SuiSignature"
            ],
            "properties": {
              "Secp256k1SuiSignature": {
                "$ref": "#/components/schemas/Secp256k1SuiSignature"
              }
            },
            "additionalProperties": false
          },
          {
            "type": "object",
            "required": [
              "Secp256r1SuiSignature"
            ],
            "properties": {
              "Secp256r1SuiSignature": {
                "$ref": "#/components/schemas/Secp256r1SuiSignature"
              }
            },
            "additionalProperties": false
          }
        ]
      },
      "Stake": {
        "type": "object",
        "oneOf": [
          {
            "type": "object",
            "required": [
              "status"
            ],
            "properties": {
              "status": {
                "type": "string",
                "enum": [
                  "Pending"
                ]
              }
            }
          },
          {
            "type": "object",
            "required": [
              "estimatedReward",
              "status"
            ],
            "properties": {
              "estimatedReward": {
                "$ref": "#/components/schemas/BigInt_for_uint64"
              },
              "status": {
                "type": "string",
                "enum": [
                  "Active"
                ]
              }
            }
          },
          {
            "type": "object",
            "required": [
              "status"
            ],
            "properties": {
              "status": {
                "type": "string",
                "enum": [
                  "Unstaked"
                ]
              }
            }
          }
        ],
        "required": [
          "principal",
          "stakeActiveEpoch",
          "stakeRequestEpoch",
          "stakedSuiId"
        ],
        "properties": {
          "principal": {
            "$ref": "#/components/schemas/BigInt_for_uint64"
          },
          "stakeActiveEpoch": {
            "$ref": "#/components/schemas/BigInt_for_uint64"
          },
          "stakeRequestEpoch": {
            "$ref": "#/components/schemas/BigInt_for_uint64"
          },
          "stakedSuiId": {
            "description": "ID of the StakedSui receipt object.",
            "allOf": [
              {
                "$ref": "#/components/schemas/ObjectID"
              }
            ]
          }
        }
      },
      "SuiActiveJwk": {
        "type": "object",
        "required": [
          "epoch",
          "jwk",
          "jwk_id"
        ],
        "properties": {
          "epoch": {
            "$ref": "#/components/schemas/BigInt_for_uint64"
          },
          "jwk": {
            "$ref": "#/components/schemas/SuiJWK"
          },
          "jwk_id": {
            "$ref": "#/components/schemas/SuiJwkId"
          }
        }
      },
      "SuiAddress": {
        "$ref": "#/components/schemas/Hex"
      },
      "SuiArgument": {
        "description": "An argument to a transaction in a programmable transaction block",
        "oneOf": [
          {
            "description": "The gas coin. The gas coin can only be used by-ref, except for with `TransferObjects`, which can use it by-value.",
            "type": "string",
            "enum": [
              "GasCoin"
            ]
          },
          {
            "description": "One of the input objects or primitive values (from `ProgrammableTransactionBlock` inputs)",
            "type": "object",
            "required": [
              "Input"
            ],
            "properties": {
              "Input": {
                "type": "integer",
                "format": "uint16",
                "minimum": 0.0
              }
            },
            "additionalProperties": false
          },
          {
            "description": "The result of another transaction (from `ProgrammableTransactionBlock` transactions)",
            "type": "object",
            "required": [
              "Result"
            ],
            "properties": {
              "Result": {
                "type": "integer",
                "format": "uint16",
                "minimum": 0.0
              }
            },
            "additionalProperties": false
          },
          {
            "description": "Like a `Result` but it accesses a nested result. Currently, the only usage of this is to access a value from a Move call with multiple return values.",
            "type": "object",
            "required": [
              "NestedResult"
            ],
            "properties": {
              "NestedResult": {
                "type": "array",
                "items": [
                  {
                    "type": "integer",
                    "format": "uint16",
                    "minimum": 0.0
                  },
                  {
                    "type": "integer",
                    "format": "uint16",
                    "minimum": 0.0
                  }
                ],
                "maxItems": 2,
                "minItems": 2
              }
            },
            "additionalProperties": false
          }
        ]
      },
      "SuiAuthenticatorStateExpire": {
        "type": "object",
        "required": [
          "min_epoch"
        ],
        "properties": {
          "min_epoch": {
            "$ref": "#/components/schemas/BigInt_for_uint64"
          }
        }
      },
      "SuiCallArg": {
        "oneOf": [
          {
            "type": "object",
            "oneOf": [
              {
                "type": "object",
                "required": [
                  "digest",
                  "objectId",
                  "objectType",
                  "version"
                ],
                "properties": {
                  "digest": {
                    "$ref": "#/components/schemas/ObjectDigest"
                  },
                  "objectId": {
                    "$ref": "#/components/schemas/ObjectID"
                  },
                  "objectType": {
                    "type": "string",
                    "enum": [
                      "immOrOwnedObject"
                    ]
                  },
                  "version": {
                    "$ref": "#/components/schemas/SequenceNumber"
                  }
                }
              },
              {
                "type": "object",
                "required": [
                  "initialSharedVersion",
                  "mutable",
                  "objectId",
                  "objectType"
                ],
                "properties": {
                  "initialSharedVersion": {
                    "$ref": "#/components/schemas/SequenceNumber"
                  },
                  "mutable": {
                    "type": "boolean"
                  },
                  "objectId": {
                    "$ref": "#/components/schemas/ObjectID"
                  },
                  "objectType": {
                    "type": "string",
                    "enum": [
                      "sharedObject"
                    ]
                  }
                }
              },
              {
                "type": "object",
                "required": [
                  "digest",
                  "objectId",
                  "objectType",
                  "version"
                ],
                "properties": {
                  "digest": {
                    "$ref": "#/components/schemas/ObjectDigest"
                  },
                  "objectId": {
                    "$ref": "#/components/schemas/ObjectID"
                  },
                  "objectType": {
                    "type": "string",
                    "enum": [
                      "receiving"
                    ]
                  },
                  "version": {
                    "$ref": "#/components/schemas/SequenceNumber"
                  }
                }
              }
            ],
            "required": [
              "type"
            ],
            "properties": {
              "type": {
                "type": "string",
                "enum": [
                  "object"
                ]
              }
            }
          },
          {
            "type": "object",
            "required": [
              "type",
              "value"
            ],
            "properties": {
              "type": {
                "type": "string",
                "enum": [
                  "pure"
                ]
              },
              "value": {
                "$ref": "#/components/schemas/SuiJsonValue"
              },
              "valueType": {
                "default": null,
                "type": [
                  "string",
                  "null"
                ]
              }
            }
          }
        ]
      },
      "SuiChangeEpoch": {
        "type": "object",
        "required": [
          "computation_charge",
          "epoch",
          "epoch_start_timestamp_ms",
          "storage_charge",
          "storage_rebate"
        ],
        "properties": {
          "computation_charge": {
            "$ref": "#/components/schemas/BigInt_for_uint64"
          },
          "epoch": {
            "$ref": "#/components/schemas/BigInt_for_uint64"
          },
          "epoch_start_timestamp_ms": {
            "$ref": "#/components/schemas/BigInt_for_uint64"
          },
          "storage_charge": {
            "$ref": "#/components/schemas/BigInt_for_uint64"
          },
          "storage_rebate": {
            "$ref": "#/components/schemas/BigInt_for_uint64"
          }
        }
      },
      "SuiCoinMetadata": {
        "type": "object",
        "required": [
          "decimals",
          "description",
          "name",
          "symbol"
        ],
        "properties": {
          "decimals": {
            "description": "Number of decimal places the coin uses.",
            "type": "integer",
            "format": "uint8",
            "minimum": 0.0
          },
          "description": {
            "description": "Description of the token",
            "type": "string"
          },
          "iconUrl": {
            "description": "URL for the token logo",
            "type": [
              "string",
              "null"
            ]
          },
          "id": {
            "description": "Object id for the CoinMetadata object",
            "anyOf": [
              {
                "$ref": "#/components/schemas/ObjectID"
              },
              {
                "type": "null"
              }
            ]
          },
          "name": {
            "description": "Name for the token",
            "type": "string"
          },
          "symbol": {
            "description": "Symbol for the token",
            "type": "string"
          }
        }
      },
      "SuiEndOfEpochTransactionKind": {
        "oneOf": [
          {
            "type": "string",
            "enum": [
              "AuthenticatorStateCreate",
              "RandomnessStateCreate",
              "CoinDenyListStateCreate",
              "StoreExecutionTimeObservations",
              "AccumulatorRootCreate"
            ]
          },
          {
            "type": "object",
            "required": [
              "ChangeEpoch"
            ],
            "properties": {
              "ChangeEpoch": {
                "$ref": "#/components/schemas/SuiChangeEpoch"
              }
            },
            "additionalProperties": false
          },
          {
            "type": "object",
            "required": [
              "AuthenticatorStateExpire"
            ],
            "properties": {
              "AuthenticatorStateExpire": {
                "$ref": "#/components/schemas/SuiAuthenticatorStateExpire"
              }
            },
            "additionalProperties": false
          },
          {
            "type": "object",
            "required": [
              "BridgeStateCreate"
            ],
            "properties": {
              "BridgeStateCreate": {
                "$ref": "#/components/schemas/CheckpointDigest"
              }
            },
            "additionalProperties": false
          },
          {
            "type": "object",
            "required": [
              "BridgeCommitteeUpdate"
            ],
            "properties": {
              "BridgeCommitteeUpdate": {
                "$ref": "#/components/schemas/SequenceNumber2"
              }
            },
            "additionalProperties": false
          }
        ]
      },
      "SuiExecutionResult": {
        "type": "object",
        "properties": {
          "mutableReferenceOutputs": {
            "description": "The value of any arguments that were mutably borrowed. Non-mut borrowed values are not included",
            "type": "array",
            "items": {
              "type": "array",
              "items": [
                {
                  "$ref": "#/components/schemas/SuiArgument"
                },
                {
                  "type": "array",
                  "items": {
                    "type": "integer",
                    "format": "uint8",
                    "minimum": 0.0
                  }
                },
                {
                  "$ref": "#/components/schemas/TypeTag"
                }
              ],
              "maxItems": 3,
              "minItems": 3
            }
          },
          "returnValues": {
            "description": "The return values from the transaction",
            "type": "array",
            "items": {
              "type": "array",
              "items": [
                {
                  "type": "array",
                  "items": {
                    "type": "integer",
                    "format": "uint8",
                    "minimum": 0.0
                  }
                },
                {
                  "$ref": "#/components/schemas/TypeTag"
                }
              ],
              "maxItems": 2,
              "minItems": 2
            }
          }
        }
      },
      "SuiJWK": {
        "type": "object",
        "required": [
          "alg",
          "e",
          "kty",
          "n"
        ],
        "properties": {
          "alg": {
            "type": "string"
          },
          "e": {
            "type": "string"
          },
          "kty": {
            "type": "string"
          },
          "n": {
            "type": "string"
          }
        }
      },
      "SuiJsonValue": {},
      "SuiJwkId": {
        "type": "object",
        "required": [
          "iss",
          "kid"
        ],
        "properties": {
          "iss": {
            "type": "string"
          },
          "kid": {
            "type": "string"
          }
        }
      },
      "SuiMoveAbility": {
        "type": "string",
        "enum": [
          "Copy",
          "Drop",
          "Store",
          "Key"
        ]
      },
      "SuiMoveAbilitySet": {
        "type": "object",
        "required": [
          "abilities"
        ],
        "properties": {
          "abilities": {
            "type": "array",
            "items": {
              "$ref": "#/components/schemas/SuiMoveAbility"
            }
          }
        }
      },
      "SuiMoveAbort": {
        "type": "object",
        "properties": {
          "error_code": {
            "type": [
              "integer",
              "null"
            ],
            "format": "uint64",
            "minimum": 0.0
          },
          "function": {
            "type": [
              "string",
              "null"
            ]
          },
          "line": {
            "type": [
              "integer",
              "null"
            ],
            "format": "uint16",
            "minimum": 0.0
          },
          "module_id": {
            "type": [
              "string",
              "null"
            ]
          }
        }
      },
      "SuiMoveModuleId": {
        "type": "object",
        "required": [
          "address",
          "name"
        ],
        "properties": {
          "address": {
            "type": "string"
          },
          "name": {
            "type": "string"
          }
        }
      },
      "SuiMoveNormalizedEnum": {
        "type": "object",
        "required": [
          "abilities",
          "typeParameters",
          "variants"
        ],
        "properties": {
          "abilities": {
            "$ref": "#/components/schemas/SuiMoveAbilitySet"
          },
          "typeParameters": {
            "type": "array",
            "items": {
              "$ref": "#/components/schemas/SuiMoveStructTypeParameter"
            }
          },
          "variantDeclarationOrder": {
            "default": null,
            "type": [
              "array",
              "null"
            ],
            "items": {
              "type": "string"
            }
          },
          "variants": {
            "type": "object",
            "additionalProperties": {
              "type": "array",
              "items": {
                "$ref": "#/components/schemas/SuiMoveNormalizedField"
              }
            }
          }
        }
      },
      "SuiMoveNormalizedField": {
        "type": "object",
        "required": [
          "name",
          "type"
        ],
        "properties": {
          "name": {
            "type": "string"
          },
          "type": {
            "$ref": "#/components/schemas/SuiMoveNormalizedType"
          }
        }
      },
      "SuiMoveNormalizedFunction": {
        "type": "object",
        "required": [
          "isEntry",
          "parameters",
          "return",
          "typeParameters",
          "visibility"
        ],
        "properties": {
          "isEntry": {
            "type": "boolean"
          },
          "parameters": {
            "type": "array",
            "items": {
              "$ref": "#/components/schemas/SuiMoveNormalizedType"
            }
          },
          "return": {
            "type": "array",
            "items": {
              "$ref": "#/components/schemas/SuiMoveNormalizedType"
            }
          },
          "typeParameters": {
            "type": "array",
            "items": {
              "$ref": "#/components/schemas/SuiMoveAbilitySet"
            }
          },
          "visibility": {
            "$ref": "#/components/schemas/SuiMoveVisibility"
          }
        }
      },
      "SuiMoveNormalizedModule": {
        "type": "object",
        "required": [
          "address",
          "exposedFunctions",
          "fileFormatVersion",
          "friends",
          "name",
          "structs"
        ],
        "properties": {
          "address": {
            "type": "string"
          },
          "enums": {
            "type": "object",
            "additionalProperties": {
              "$ref": "#/components/schemas/SuiMoveNormalizedEnum"
            }
          },
          "exposedFunctions": {
            "type": "object",
            "additionalProperties": {
              "$ref": "#/components/schemas/SuiMoveNormalizedFunction"
            }
          },
          "fileFormatVersion": {
            "type": "integer",
            "format": "uint32",
            "minimum": 0.0
          },
          "friends": {
            "type": "array",
            "items": {
              "$ref": "#/components/schemas/SuiMoveModuleId"
            }
          },
          "name": {
            "type": "string"
          },
          "structs": {
            "type": "object",
            "additionalProperties": {
              "$ref": "#/components/schemas/SuiMoveNormalizedStruct"
            }
          }
        }
      },
      "SuiMoveNormalizedStruct": {
        "type": "object",
        "required": [
          "abilities",
          "fields",
          "typeParameters"
        ],
        "properties": {
          "abilities": {
            "$ref": "#/components/schemas/SuiMoveAbilitySet"
          },
          "fields": {
            "type": "array",
            "items": {
              "$ref": "#/components/schemas/SuiMoveNormalizedField"
            }
          },
          "typeParameters": {
            "type": "array",
            "items": {
              "$ref": "#/components/schemas/SuiMoveStructTypeParameter"
            }
          }
        }
      },
      "SuiMoveNormalizedType": {
        "oneOf": [
          {
            "type": "string",
            "enum": [
              "Bool",
              "U8",
              "U16",
              "U32",
              "U64",
              "U128",
              "U256",
              "Address",
              "Signer"
            ]
          },
          {
            "type": "object",
            "required": [
              "Struct"
            ],
            "properties": {
              "Struct": {
                "type": "object",
                "required": [
                  "address",
                  "module",
                  "name",
                  "typeArguments"
                ],
                "properties": {
                  "address": {
                    "type": "string"
                  },
                  "module": {
                    "type": "string"
                  },
                  "name": {
                    "type": "string"
                  },
                  "typeArguments": {
                    "type": "array",
                    "items": {
                      "$ref": "#/components/schemas/SuiMoveNormalizedType"
                    }
                  }
                }
              }
            },
            "additionalProperties": false
          },
          {
            "type": "object",
            "required": [
              "Vector"
            ],
            "properties": {
              "Vector": {
                "$ref": "#/components/schemas/SuiMoveNormalizedType"
              }
            },
            "additionalProperties": false
          },
          {
            "type": "object",
            "required": [
              "TypeParameter"
            ],
            "properties": {
              "TypeParameter": {
                "type": "integer",
                "format": "uint16",
                "minimum": 0.0
              }
            },
            "additionalProperties": false
          },
          {
            "type": "object",
            "required": [
              "Reference"
            ],
            "properties": {
              "Reference": {
                "$ref": "#/components/schemas/SuiMoveNormalizedType"
              }
            },
            "additionalProperties": false
          },
          {
            "type": "object",
            "required": [
              "MutableReference"
            ],
            "properties": {
              "MutableReference": {
                "$ref": "#/components/schemas/SuiMoveNormalizedType"
              }
            },
            "additionalProperties": false
          }
        ]
      },
      "SuiMoveStructTypeParameter": {
        "type": "object",
        "required": [
          "constraints",
          "isPhantom"
        ],
        "properties": {
          "constraints": {
            "$ref": "#/components/schemas/SuiMoveAbilitySet"
          },
          "isPhantom": {
            "type": "boolean"
          }
        }
      },
      "SuiMoveVisibility": {
        "type": "string",
        "enum": [
          "Private",
          "Public",
          "Friend"
        ]
      },
      "SuiObjectDataFilter": {
        "oneOf": [
          {
            "type": "object",
            "required": [
              "MatchAll"
            ],
            "properties": {
              "MatchAll": {
                "type": "array",
                "items": {
                  "$ref": "#/components/schemas/SuiObjectDataFilter"
                }
              }
            },
            "additionalProperties": false
          },
          {
            "type": "object",
            "required": [
              "MatchAny"
            ],
            "properties": {
              "MatchAny": {
                "type": "array",
                "items": {
                  "$ref": "#/components/schemas/SuiObjectDataFilter"
                }
              }
            },
            "additionalProperties": false
          },
          {
            "type": "object",
            "required": [
              "MatchNone"
            ],
            "properties": {
              "MatchNone": {
                "type": "array",
                "items": {
                  "$ref": "#/components/schemas/SuiObjectDataFilter"
                }
              }
            },
            "additionalProperties": false
          },
          {
            "description": "Query by type a specified Package.",
            "type": "object",
            "required": [
              "Package"
            ],
            "properties": {
              "Package": {
                "$ref": "#/components/schemas/ObjectID"
              }
            },
            "additionalProperties": false
          },
          {
            "description": "Query by type a specified Move module.",
            "type": "object",
            "required": [
              "MoveModule"
            ],
            "properties": {
              "MoveModule": {
                "type": "object",
                "required": [
                  "module",
                  "package"
                ],
                "properties": {
                  "module": {
                    "description": "the module name",
                    "type": "string"
                  },
                  "package": {
                    "description": "the Move package ID",
                    "allOf": [
                      {
                        "$ref": "#/components/schemas/ObjectID"
                      }
                    ]
                  }
                }
              }
            },
            "additionalProperties": false
          },
          {
            "description": "Query by type",
            "type": "object",
            "required": [
              "StructType"
            ],
            "properties": {
              "StructType": {
                "type": "string"
              }
            },
            "additionalProperties": false
          },
          {
            "type": "object",
            "required": [
              "AddressOwner"
            ],
            "properties": {
              "AddressOwner": {
                "$ref": "#/components/schemas/SuiAddress"
              }
            },
            "additionalProperties": false
          },
          {
            "type": "object",
            "required": [
              "ObjectOwner"
            ],
            "properties": {
              "ObjectOwner": {
                "$ref": "#/components/schemas/ObjectID"
              }
            },
            "additionalProperties": false
          },
          {
            "type": "object",
            "required": [
              "ObjectId"
            ],
            "properties": {
              "ObjectId": {
                "$ref": "#/components/schemas/ObjectID"
              }
            },
            "additionalProperties": false
          },
          {
            "type": "object",
            "required": [
              "ObjectIds"
            ],
            "properties": {
              "ObjectIds": {
                "type": "array",
                "items": {
                  "$ref": "#/components/schemas/ObjectID"
                }
              }
            },
            "additionalProperties": false
          },
          {
            "type": "object",
            "required": [
              "Version"
            ],
            "properties": {
              "Version": {
                "$ref": "#/components/schemas/BigInt_for_uint64"
              }
            },
            "additionalProperties": false
          }
        ]
      },
      "SuiObjectResponse": {
        "type": "object",
        "properties": {
          "data": {
            "anyOf": [
              {
                "$ref": "#/components/schemas/ObjectData"
              },
              {
                "type": "null"
              }
            ]
          },
          "error": {
            "anyOf": [
              {
                "$ref": "#/components/schemas/ObjectResponseError"
              },
              {
                "type": "null"
              }
            ]
          }
        }
      },
      "SuiProgrammableMoveCall": {
        "description": "The transaction for calling a Move function, either an entry function or a public function (which cannot return references).",
        "type": "object",
        "required": [
          "function",
          "module",
          "package"
        ],
        "properties": {
          "arguments": {
            "description": "The arguments to the function.",
            "type": "array",
            "items": {
              "$ref": "#/components/schemas/SuiArgument"
            }
          },
          "function": {
            "description": "The function to be called.",
            "type": "string"
          },
          "module": {
            "description": "The specific module in the package containing the function.",
            "type": "string"
          },
          "package": {
            "description": "The package containing the module and function.",
            "allOf": [
              {
                "$ref": "#/components/schemas/ObjectID"
              }
            ]
          },
          "type_arguments": {
            "description": "The type arguments to the function.",
            "type": "array",
            "items": {
              "type": "string"
            }
          }
        }
      },
      "SuiSystemStateSummary": {
        "description": "This is the JSON-RPC type for the SUI system state object. It flattens all fields to make them top-level fields such that it as minimum dependencies to the internal data structures of the SUI system state type.",
        "type": "object",
        "required": [
          "activeValidators",
          "atRiskValidators",
          "epoch",
          "epochDurationMs",
          "epochStartTimestampMs",
          "inactivePoolsId",
          "inactivePoolsSize",
          "maxValidatorCount",
          "minValidatorJoiningStake",
          "pendingActiveValidatorsId",
          "pendingActiveValidatorsSize",
          "pendingRemovals",
          "protocolVersion",
          "referenceGasPrice",
          "safeMode",
          "safeModeComputationRewards",
          "safeModeNonRefundableStorageFee",
          "safeModeStorageRebates",
          "safeModeStorageRewards",
          "stakeSubsidyBalance",
          "stakeSubsidyCurrentDistributionAmount",
          "stakeSubsidyDecreaseRate",
          "stakeSubsidyDistributionCounter",
          "stakeSubsidyPeriodLength",
          "stakeSubsidyStartEpoch",
          "stakingPoolMappingsId",
          "stakingPoolMappingsSize",
          "storageFundNonRefundableBalance",
          "storageFundTotalObjectStorageRebates",
          "systemStateVersion",
          "totalStake",
          "validatorCandidatesId",
          "validatorCandidatesSize",
          "validatorLowStakeGracePeriod",
          "validatorLowStakeThreshold",
          "validatorReportRecords",
          "validatorVeryLowStakeThreshold"
        ],
        "properties": {
          "activeValidators": {
            "description": "The list of active validators in the current epoch.",
            "type": "array",
            "items": {
              "$ref": "#/components/schemas/SuiValidatorSummary"
            }
          },
          "atRiskValidators": {
            "description": "Map storing the number of epochs for which each validator has been below the low stake threshold.",
            "type": "array",
            "items": {
              "type": "array",
              "items": [
                {
                  "$ref": "#/components/schemas/SuiAddress"
                },
                {
                  "$ref": "#/components/schemas/BigInt_for_uint64"
                }
              ],
              "maxItems": 2,
              "minItems": 2
            }
          },
          "epoch": {
            "description": "The current epoch ID, starting from 0.",
            "allOf": [
              {
                "$ref": "#/components/schemas/BigInt_for_uint64"
              }
            ]
          },
          "epochDurationMs": {
            "description": "The duration of an epoch, in milliseconds.",
            "allOf": [
              {
                "$ref": "#/components/schemas/BigInt_for_uint64"
              }
            ]
          },
          "epochStartTimestampMs": {
            "description": "Unix timestamp of the current epoch start",
            "allOf": [
              {
                "$ref": "#/components/schemas/BigInt_for_uint64"
              }
            ]
          },
          "inactivePoolsId": {
            "description": "ID of the object that maps from a staking pool ID to the inactive validator that has that pool as its staking pool.",
            "allOf": [
              {
                "$ref": "#/components/schemas/ObjectID"
              }
            ]
          },
          "inactivePoolsSize": {
            "description": "Number of inactive staking pools.",
            "allOf": [
              {
                "$ref": "#/components/schemas/BigInt_for_uint64"
              }
            ]
          },
          "maxValidatorCount": {
            "description": "Maximum number of active validators at any moment. We do not allow the number of validators in any epoch to go above this.",
            "allOf": [
              {
                "$ref": "#/components/schemas/BigInt_for_uint64"
              }
            ]
          },
          "minValidatorJoiningStake": {
            "description": "Lower-bound on the amount of stake required to become a validator.",
            "allOf": [
              {
                "$ref": "#/components/schemas/BigInt_for_uint64"
              }
            ]
          },
          "pendingActiveValidatorsId": {
            "description": "ID of the object that contains the list of new validators that will join at the end of the epoch.",
            "allOf": [
              {
                "$ref": "#/components/schemas/ObjectID"
              }
            ]
          },
          "pendingActiveValidatorsSize": {
            "description": "Number of new validators that will join at the end of the epoch.",
            "allOf": [
              {
                "$ref": "#/components/schemas/BigInt_for_uint64"
              }
            ]
          },
          "pendingRemovals": {
            "description": "Removal requests from the validators. Each element is an index pointing to `active_validators`.",
            "type": "array",
            "items": {
              "$ref": "#/components/schemas/BigInt_for_uint64"
            }
          },
          "protocolVersion": {
            "description": "The current protocol version, starting from 1.",
            "allOf": [
              {
                "$ref": "#/components/schemas/BigInt_for_uint64"
              }
            ]
          },
          "referenceGasPrice": {
            "description": "The reference gas price for the current epoch.",
            "allOf": [
              {
                "$ref": "#/components/schemas/BigInt_for_uint64"
              }
            ]
          },
          "safeMode": {
            "description": "Whether the system is running in a downgraded safe mode due to a non-recoverable bug. This is set whenever we failed to execute advance_epoch, and ended up executing advance_epoch_safe_mode. It can be reset once we are able to successfully execute advance_epoch.",
            "type": "boolean"
          },
          "safeModeComputationRewards": {
            "description": "Amount of computation rewards accumulated (and not yet distributed) during safe mode.",
            "allOf": [
              {
                "$ref": "#/components/schemas/BigInt_for_uint64"
              }
            ]
          },
          "safeModeNonRefundableStorageFee": {
            "description": "Amount of non-refundable storage fee accumulated during safe mode.",
            "allOf": [
              {
                "$ref": "#/components/schemas/BigInt_for_uint64"
              }
            ]
          },
          "safeModeStorageRebates": {
            "description": "Amount of storage rebates accumulated (and not yet burned) during safe mode.",
            "allOf": [
              {
                "$ref": "#/components/schemas/BigInt_for_uint64"
              }
            ]
          },
          "safeModeStorageRewards": {
            "description": "Amount of storage rewards accumulated (and not yet distributed) during safe mode.",
            "allOf": [
              {
                "$ref": "#/components/schemas/BigInt_for_uint64"
              }
            ]
          },
          "stakeSubsidyBalance": {
            "description": "Balance of SUI set aside for stake subsidies that will be drawn down over time.",
            "allOf": [
              {
                "$ref": "#/components/schemas/BigInt_for_uint64"
              }
            ]
          },
          "stakeSubsidyCurrentDistributionAmount": {
            "description": "The amount of stake subsidy to be drawn down per epoch. This amount decays and decreases over time.",
            "allOf": [
              {
                "$ref": "#/components/schemas/BigInt_for_uint64"
              }
            ]
          },
          "stakeSubsidyDecreaseRate": {
            "description": "The rate at which the distribution amount decays at the end of each period. Expressed in basis points.",
            "type": "integer",
            "format": "uint16",
            "minimum": 0.0
          },
          "stakeSubsidyDistributionCounter": {
            "description": "This counter may be different from the current epoch number if in some epochs we decide to skip the subsidy.",
            "allOf": [
              {
                "$ref": "#/components/schemas/BigInt_for_uint64"
              }
            ]
          },
          "stakeSubsidyPeriodLength": {
            "description": "Number of distributions to occur before the distribution amount decays.",
            "allOf": [
              {
                "$ref": "#/components/schemas/BigInt_for_uint64"
              }
            ]
          },
          "stakeSubsidyStartEpoch": {
            "description": "The starting epoch in which stake subsidies start being paid out",
            "allOf": [
              {
                "$ref": "#/components/schemas/BigInt_for_uint64"
              }
            ]
          },
          "stakingPoolMappingsId": {
            "description": "ID of the object that maps from staking pool's ID to the sui address of a validator.",
            "allOf": [
              {
                "$ref": "#/components/schemas/ObjectID"
              }
            ]
          },
          "stakingPoolMappingsSize": {
            "description": "Number of staking pool mappings.",
            "allOf": [
              {
                "$ref": "#/components/schemas/BigInt_for_uint64"
              }
            ]
          },
          "storageFundNonRefundableBalance": {
            "description": "The non-refundable portion of the storage fund coming from storage reinvestment, non-refundable storage rebates and any leftover staking rewards.",
            "allOf": [
              {
                "$ref": "#/components/schemas/BigInt_for_uint64"
              }
            ]
          },
          "storageFundTotalObjectStorageRebates": {
            "description": "The storage rebates of all the objects on-chain stored in the storage fund.",
            "allOf": [
              {
                "$ref": "#/components/schemas/BigInt_for_uint64"
              }
            ]
          },
          "systemStateVersion": {
            "description": "The current version of the system state data structure type.",
            "allOf": [
              {
                "$ref": "#/components/schemas/BigInt_for_uint64"
              }
            ]
          },
          "totalStake": {
            "description": "Total amount of stake from all active validators at the beginning of the epoch.",
            "allOf": [
              {
                "$ref": "#/components/schemas/BigInt_for_uint64"
              }
            ]
          },
          "validatorCandidatesId": {
            "description": "ID of the object that stores preactive validators, mapping their addresses to their `Validator` structs.",
            "allOf": [
              {
                "$ref": "#/components/schemas/ObjectID"
              }
            ]
          },
          "validatorCandidatesSize": {
            "description": "Number of preactive validators.",
            "allOf": [
              {
                "$ref": "#/components/schemas/BigInt_for_uint64"
              }
            ]
          },
          "validatorLowStakeGracePeriod": {
            "description": "A validator can have stake below `validator_low_stake_threshold` for this many epochs before being kicked out.",
            "allOf": [
              {
                "$ref": "#/components/schemas/BigInt_for_uint64"
              }
            ]
          },
          "validatorLowStakeThreshold": {
            "description": "Validators with stake amount below `validator_low_stake_threshold` are considered to have low stake and will be escorted out of the validator set after being below this threshold for more than `validator_low_stake_grace_period` number of epochs.",
            "allOf": [
              {
                "$ref": "#/components/schemas/BigInt_for_uint64"
              }
            ]
          },
          "validatorReportRecords": {
            "description": "A map storing the records of validator reporting each other.",
            "type": "array",
            "items": {
              "type": "array",
              "items": [
                {
                  "$ref": "#/components/schemas/SuiAddress"
                },
                {
                  "type": "array",
                  "items": {
                    "$ref": "#/components/schemas/SuiAddress"
                  }
                }
              ],
              "maxItems": 2,
              "minItems": 2
            }
          },
          "validatorVeryLowStakeThreshold": {
            "description": "Validators with stake below `validator_very_low_stake_threshold` will be removed immediately at epoch change, no grace period.",
            "allOf": [
              {
                "$ref": "#/components/schemas/BigInt_for_uint64"
              }
            ]
          }
        }
      },
      "SuiTransaction": {
        "description": "A single transaction in a programmable transaction block.",
        "oneOf": [
          {
            "description": "A call to either an entry or a public Move function",
            "type": "object",
            "required": [
              "MoveCall"
            ],
            "properties": {
              "MoveCall": {
                "$ref": "#/components/schemas/SuiProgrammableMoveCall"
              }
            },
            "additionalProperties": false
          },
          {
            "description": "`(Vec<forall T:key+store. T>, address)` It sends n-objects to the specified address. These objects must have store (public transfer) and either the previous owner must be an address or the object must be newly created.",
            "type": "object",
            "required": [
              "TransferObjects"
            ],
            "properties": {
              "TransferObjects": {
                "type": "array",
                "items": [
                  {
                    "type": "array",
                    "items": {
                      "$ref": "#/components/schemas/SuiArgument"
                    }
                  },
                  {
                    "$ref": "#/components/schemas/SuiArgument"
                  }
                ],
                "maxItems": 2,
                "minItems": 2
              }
            },
            "additionalProperties": false
          },
          {
            "description": "`(&mut Coin<T>, Vec<u64>)` -> `Vec<Coin<T>>` It splits off some amounts into a new coins with those amounts",
            "type": "object",
            "required": [
              "SplitCoins"
            ],
            "properties": {
              "SplitCoins": {
                "type": "array",
                "items": [
                  {
                    "$ref": "#/components/schemas/SuiArgument"
                  },
                  {
                    "type": "array",
                    "items": {
                      "$ref": "#/components/schemas/SuiArgument"
                    }
                  }
                ],
                "maxItems": 2,
                "minItems": 2
              }
            },
            "additionalProperties": false
          },
          {
            "description": "`(&mut Coin<T>, Vec<Coin<T>>)` It merges n-coins into the first coin",
            "type": "object",
            "required": [
              "MergeCoins"
            ],
            "properties": {
              "MergeCoins": {
                "type": "array",
                "items": [
                  {
                    "$ref": "#/components/schemas/SuiArgument"
                  },
                  {
                    "type": "array",
                    "items": {
                      "$ref": "#/components/schemas/SuiArgument"
                    }
                  }
                ],
                "maxItems": 2,
                "minItems": 2
              }
            },
            "additionalProperties": false
          },
          {
            "description": "Publishes a Move package. It takes the package bytes and a list of the package's transitive dependencies to link against on-chain.",
            "type": "object",
            "required": [
              "Publish"
            ],
            "properties": {
              "Publish": {
                "type": "array",
                "items": {
                  "$ref": "#/components/schemas/ObjectID"
                }
              }
            },
            "additionalProperties": false
          },
          {
            "description": "Upgrades a Move package",
            "type": "object",
            "required": [
              "Upgrade"
            ],
            "properties": {
              "Upgrade": {
                "type": "array",
                "items": [
                  {
                    "type": "array",
                    "items": {
                      "$ref": "#/components/schemas/ObjectID"
                    }
                  },
                  {
                    "$ref": "#/components/schemas/ObjectID"
                  },
                  {
                    "$ref": "#/components/schemas/SuiArgument"
                  }
                ],
                "maxItems": 3,
                "minItems": 3
              }
            },
            "additionalProperties": false
          },
          {
            "description": "`forall T: Vec<T> -> vector<T>` Given n-values of the same type, it constructs a vector. For non objects or an empty vector, the type tag must be specified.",
            "type": "object",
            "required": [
              "MakeMoveVec"
            ],
            "properties": {
              "MakeMoveVec": {
                "type": "array",
                "items": [
                  {
                    "type": [
                      "string",
                      "null"
                    ]
                  },
                  {
                    "type": "array",
                    "items": {
                      "$ref": "#/components/schemas/SuiArgument"
                    }
                  }
                ],
                "maxItems": 2,
                "minItems": 2
              }
            },
            "additionalProperties": false
          }
        ]
      },
      "SuiTransactionBlockBuilderMode": {
        "oneOf": [
          {
            "description": "Regular Sui Transactions that are committed on chain",
            "type": "string",
            "enum": [
              "Commit"
            ]
          },
          {
            "description": "Simulated transaction that allows calling any Move function with arbitrary values.",
            "type": "string",
            "enum": [
              "DevInspect"
            ]
          }
        ]
      },
      "SuiValidatorSummary": {
        "description": "This is the JSON-RPC type for the SUI validator. It flattens all inner structures to top-level fields so that they are decoupled from the internal definitions.",
        "type": "object",
        "required": [
          "commissionRate",
          "description",
          "exchangeRatesId",
          "exchangeRatesSize",
          "gasPrice",
          "imageUrl",
          "name",
          "netAddress",
          "networkPubkeyBytes",
          "nextEpochCommissionRate",
          "nextEpochGasPrice",
          "nextEpochStake",
          "operationCapId",
          "p2pAddress",
          "pendingPoolTokenWithdraw",
          "pendingStake",
          "pendingTotalSuiWithdraw",
          "poolTokenBalance",
          "primaryAddress",
          "projectUrl",
          "proofOfPossessionBytes",
          "protocolPubkeyBytes",
          "rewardsPool",
          "stakingPoolId",
          "stakingPoolSuiBalance",
          "suiAddress",
          "votingPower",
          "workerAddress",
          "workerPubkeyBytes"
        ],
        "properties": {
          "commissionRate": {
            "$ref": "#/components/schemas/BigInt_for_uint64"
          },
          "description": {
            "type": "string"
          },
          "exchangeRatesId": {
            "description": "ID of the exchange rate table object.",
            "allOf": [
              {
                "$ref": "#/components/schemas/ObjectID"
              }
            ]
          },
          "exchangeRatesSize": {
            "description": "Number of exchange rates in the table.",
            "allOf": [
              {
                "$ref": "#/components/schemas/BigInt_for_uint64"
              }
            ]
          },
          "gasPrice": {
            "$ref": "#/components/schemas/BigInt_for_uint64"
          },
          "imageUrl": {
            "type": "string"
          },
          "name": {
            "type": "string"
          },
          "netAddress": {
            "type": "string"
          },
          "networkPubkeyBytes": {
            "$ref": "#/components/schemas/Base64"
          },
          "nextEpochCommissionRate": {
            "$ref": "#/components/schemas/BigInt_for_uint64"
          },
          "nextEpochGasPrice": {
            "$ref": "#/components/schemas/BigInt_for_uint64"
          },
          "nextEpochNetAddress": {
            "type": [
              "string",
              "null"
            ]
          },
          "nextEpochNetworkPubkeyBytes": {
            "default": null,
            "anyOf": [
              {
                "$ref": "#/components/schemas/Base64"
              },
              {
                "type": "null"
              }
            ]
          },
          "nextEpochP2pAddress": {
            "type": [
              "string",
              "null"
            ]
          },
          "nextEpochPrimaryAddress": {
            "type": [
              "string",
              "null"
            ]
          },
          "nextEpochProofOfPossession": {
            "default": null,
            "anyOf": [
              {
                "$ref": "#/components/schemas/Base64"
              },
              {
                "type": "null"
              }
            ]
          },
          "nextEpochProtocolPubkeyBytes": {
            "default": null,
            "anyOf": [
              {
                "$ref": "#/components/schemas/Base64"
              },
              {
                "type": "null"
              }
            ]
          },
          "nextEpochStake": {
            "$ref": "#/components/schemas/BigInt_for_uint64"
          },
          "nextEpochWorkerAddress": {
            "type": [
              "string",
              "null"
            ]
          },
          "nextEpochWorkerPubkeyBytes": {
            "default": null,
            "anyOf": [
              {
                "$ref": "#/components/schemas/Base64"
              },
              {
                "type": "null"
              }
            ]
          },
          "operationCapId": {
            "$ref": "#/components/schemas/ObjectID"
          },
          "p2pAddress": {
            "type": "string"
          },
          "pendingPoolTokenWithdraw": {
            "description": "Pending pool token withdrawn during the current epoch, emptied at epoch boundaries.",
            "allOf": [
              {
                "$ref": "#/components/schemas/BigInt_for_uint64"
              }
            ]
          },
          "pendingStake": {
            "description": "Pending stake amount for this epoch.",
            "allOf": [
              {
                "$ref": "#/components/schemas/BigInt_for_uint64"
              }
            ]
          },
          "pendingTotalSuiWithdraw": {
            "description": "Pending stake withdrawn during the current epoch, emptied at epoch boundaries.",
            "allOf": [
              {
                "$ref": "#/components/schemas/BigInt_for_uint64"
              }
            ]
          },
          "poolTokenBalance": {
            "description": "Total number of pool tokens issued by the pool.",
            "allOf": [
              {
                "$ref": "#/components/schemas/BigInt_for_uint64"
              }
            ]
          },
          "primaryAddress": {
            "type": "string"
          },
          "projectUrl": {
            "type": "string"
          },
          "proofOfPossessionBytes": {
            "$ref": "#/components/schemas/Base64"
          },
          "protocolPubkeyBytes": {
            "$ref": "#/components/schemas/Base64"
          },
          "rewardsPool": {
            "description": "The epoch stake rewards will be added here at the end of each epoch.",
            "allOf": [
              {
                "$ref": "#/components/schemas/BigInt_for_uint64"
              }
            ]
          },
          "stakingPoolActivationEpoch": {
            "description": "The epoch at which this pool became active.",
            "default": null,
            "anyOf": [
              {
                "$ref": "#/components/schemas/BigInt_for_uint64"
              },
              {
                "type": "null"
              }
            ]
          },
          "stakingPoolDeactivationEpoch": {
            "description": "The epoch at which this staking pool ceased to be active. `None` = {pre-active, active},",
            "default": null,
            "anyOf": [
              {
                "$ref": "#/components/schemas/BigInt_for_uint64"
              },
              {
                "type": "null"
              }
            ]
          },
          "stakingPoolId": {
            "description": "ID of the staking pool object.",
            "allOf": [
              {
                "$ref": "#/components/schemas/ObjectID"
              }
            ]
          },
          "stakingPoolSuiBalance": {
            "description": "The total number of SUI tokens in this pool.",
            "allOf": [
              {
                "$ref": "#/components/schemas/BigInt_for_uint64"
              }
            ]
          },
          "suiAddress": {
            "$ref": "#/components/schemas/SuiAddress"
          },
          "votingPower": {
            "$ref": "#/components/schemas/BigInt_for_uint64"
          },
          "workerAddress": {
            "type": "string"
          },
          "workerPubkeyBytes": {
            "$ref": "#/components/schemas/Base64"
          }
        }
      },
      "Supply": {
        "type": "object",
        "required": [
          "value"
        ],
        "properties": {
          "value": {
            "$ref": "#/components/schemas/BigInt_for_uint64"
          }
        }
      },
      "TransactionBlock": {
        "type": "object",
        "required": [
          "data",
          "txSignatures"
        ],
        "properties": {
          "data": {
            "$ref": "#/components/schemas/TransactionBlockData"
          },
          "txSignatures": {
            "type": "array",
            "items": {
              "$ref": "#/components/schemas/GenericSignature"
            }
          }
        }
      },
      "TransactionBlockBytes": {
        "type": "object",
        "required": [
          "gas",
          "inputObjects",
          "txBytes"
        ],
        "properties": {
          "gas": {
            "description": "the gas objects to be used",
            "type": "array",
            "items": {
              "$ref": "#/components/schemas/ObjectRef"
            }
          },
          "inputObjects": {
            "description": "objects to be used in this transaction",
            "type": "array",
            "items": {
              "$ref": "#/components/schemas/InputObjectKind"
            }
          },
          "txBytes": {
            "description": "BCS serialized transaction data bytes without its type tag, as base-64 encoded string.",
            "allOf": [
              {
                "$ref": "#/components/schemas/Base64"
              }
            ]
          }
        }
      },
      "TransactionBlockData": {
        "oneOf": [
          {
            "type": "object",
            "required": [
              "gasData",
              "messageVersion",
              "sender",
              "transaction"
            ],
            "properties": {
              "gasData": {
                "$ref": "#/components/schemas/GasData"
              },
              "messageVersion": {
                "type": "string",
                "enum": [
                  "v1"
                ]
              },
              "sender": {
                "$ref": "#/components/schemas/SuiAddress"
              },
              "transaction": {
                "$ref": "#/components/schemas/TransactionBlockKind"
              }
            }
          }
        ]
      },
      "TransactionBlockEffects": {
        "oneOf": [
          {
            "description": "The response from processing a transaction or a certified transaction",
            "type": "object",
            "required": [
              "executedEpoch",
              "gasObject",
              "gasUsed",
              "messageVersion",
              "status",
              "transactionDigest"
            ],
            "properties": {
              "abortError": {
                "description": "The abort error populated if the transaction failed with an abort code.",
                "anyOf": [
                  {
                    "$ref": "#/components/schemas/SuiMoveAbort"
                  },
                  {
                    "type": "null"
                  }
                ]
              },
              "created": {
                "description": "ObjectRef and owner of new objects created.",
                "type": "array",
                "items": {
                  "$ref": "#/components/schemas/OwnedObjectRef"
                }
              },
              "deleted": {
                "description": "Object Refs of objects now deleted (the old refs).",
                "type": "array",
                "items": {
                  "$ref": "#/components/schemas/ObjectRef"
                }
              },
              "dependencies": {
                "description": "The set of transaction digests this transaction depends on.",
                "type": "array",
                "items": {
                  "$ref": "#/components/schemas/TransactionDigest"
                }
              },
              "eventsDigest": {
                "description": "The digest of the events emitted during execution, can be None if the transaction does not emit any event.",
                "anyOf": [
                  {
                    "$ref": "#/components/schemas/TransactionEventsDigest"
                  },
                  {
                    "type": "null"
                  }
                ]
              },
              "executedEpoch": {
                "description": "The epoch when this transaction was executed.",
                "allOf": [
                  {
                    "$ref": "#/components/schemas/BigInt_for_uint64"
                  }
                ]
              },
              "gasObject": {
                "description": "The updated gas object reference. Have a dedicated field for convenient access. It's also included in mutated.",
                "allOf": [
                  {
                    "$ref": "#/components/schemas/OwnedObjectRef"
                  }
                ]
              },
              "gasUsed": {
                "$ref": "#/components/schemas/GasCostSummary"
              },
              "messageVersion": {
                "type": "string",
                "enum": [
                  "v1"
                ]
              },
              "modifiedAtVersions": {
                "description": "The version that every modified (mutated or deleted) object had before it was modified by this transaction.",
                "type": "array",
                "items": {
                  "$ref": "#/components/schemas/TransactionBlockEffectsModifiedAtVersions"
                }
              },
              "mutated": {
                "description": "ObjectRef and owner of mutated objects, including gas object.",
                "type": "array",
                "items": {
                  "$ref": "#/components/schemas/OwnedObjectRef"
                }
              },
              "sharedObjects": {
                "description": "The object references of the shared objects used in this transaction. Empty if no shared objects were used.",
                "type": "array",
                "items": {
                  "$ref": "#/components/schemas/ObjectRef"
                }
              },
              "status": {
                "description": "The status of the execution",
                "allOf": [
                  {
                    "$ref": "#/components/schemas/ExecutionStatus"
                  }
                ]
              },
              "transactionDigest": {
                "description": "The transaction digest",
                "allOf": [
                  {
                    "$ref": "#/components/schemas/TransactionDigest"
                  }
                ]
              },
              "unwrapped": {
                "description": "ObjectRef and owner of objects that are unwrapped in this transaction. Unwrapped objects are objects that were wrapped into other objects in the past, and just got extracted out.",
                "type": "array",
                "items": {
                  "$ref": "#/components/schemas/OwnedObjectRef"
                }
              },
              "unwrappedThenDeleted": {
                "description": "Object refs of objects previously wrapped in other objects but now deleted.",
                "type": "array",
                "items": {
                  "$ref": "#/components/schemas/ObjectRef"
                }
              },
              "wrapped": {
                "description": "Object refs of objects now wrapped in other objects.",
                "type": "array",
                "items": {
                  "$ref": "#/components/schemas/ObjectRef"
                }
              }
            }
          }
        ]
      },
      "TransactionBlockEffectsModifiedAtVersions": {
        "type": "object",
        "required": [
          "objectId",
          "sequenceNumber"
        ],
        "properties": {
          "objectId": {
            "$ref": "#/components/schemas/ObjectID"
          },
          "sequenceNumber": {
            "$ref": "#/components/schemas/SequenceNumber"
          }
        }
      },
      "TransactionBlockKind": {
        "oneOf": [
          {
            "description": "A system transaction that will update epoch information on-chain.",
            "type": "object",
            "required": [
              "computation_charge",
              "epoch",
              "epoch_start_timestamp_ms",
              "kind",
              "storage_charge",
              "storage_rebate"
            ],
            "properties": {
              "computation_charge": {
                "$ref": "#/components/schemas/BigInt_for_uint64"
              },
              "epoch": {
                "$ref": "#/components/schemas/BigInt_for_uint64"
              },
              "epoch_start_timestamp_ms": {
                "$ref": "#/components/schemas/BigInt_for_uint64"
              },
              "kind": {
                "type": "string",
                "enum": [
                  "ChangeEpoch"
                ]
              },
              "storage_charge": {
                "$ref": "#/components/schemas/BigInt_for_uint64"
              },
              "storage_rebate": {
                "$ref": "#/components/schemas/BigInt_for_uint64"
              }
            }
          },
          {
            "description": "A system transaction used for initializing the initial state of the chain.",
            "type": "object",
            "required": [
              "kind",
              "objects"
            ],
            "properties": {
              "kind": {
                "type": "string",
                "enum": [
                  "Genesis"
                ]
              },
              "objects": {
                "type": "array",
                "items": {
                  "$ref": "#/components/schemas/ObjectID"
                }
              }
            }
          },
          {
            "description": "A system transaction marking the start of a series of transactions scheduled as part of a checkpoint",
            "type": "object",
            "required": [
              "commit_timestamp_ms",
              "epoch",
              "kind",
              "round"
            ],
            "properties": {
              "commit_timestamp_ms": {
                "$ref": "#/components/schemas/BigInt_for_uint64"
              },
              "epoch": {
                "$ref": "#/components/schemas/BigInt_for_uint64"
              },
              "kind": {
                "type": "string",
                "enum": [
                  "ConsensusCommitPrologue"
                ]
              },
              "round": {
                "$ref": "#/components/schemas/BigInt_for_uint64"
              }
            }
          },
          {
            "description": "A series of transactions where the results of one transaction can be used in future transactions",
            "type": "object",
            "required": [
              "inputs",
              "kind",
              "transactions"
            ],
            "properties": {
              "inputs": {
                "description": "Input objects or primitive values",
                "type": "array",
                "items": {
                  "$ref": "#/components/schemas/SuiCallArg"
                }
              },
              "kind": {
                "type": "string",
                "enum": [
                  "ProgrammableTransaction"
                ]
              },
              "transactions": {
                "description": "The transactions to be executed sequentially. A failure in any transaction will result in the failure of the entire programmable transaction block.",
                "type": "array",
                "items": {
                  "$ref": "#/components/schemas/SuiTransaction"
                }
              }
            }
          },
          {
            "description": "A transaction which updates global authenticator state",
            "type": "object",
            "required": [
              "epoch",
              "kind",
              "new_active_jwks",
              "round"
            ],
            "properties": {
              "epoch": {
                "$ref": "#/components/schemas/BigInt_for_uint64"
              },
              "kind": {
                "type": "string",
                "enum": [
                  "AuthenticatorStateUpdate"
                ]
              },
              "new_active_jwks": {
                "type": "array",
                "items": {
                  "$ref": "#/components/schemas/SuiActiveJwk"
                }
              },
              "round": {
                "$ref": "#/components/schemas/BigInt_for_uint64"
              }
            }
          },
          {
            "description": "A transaction which updates global randomness state",
            "type": "object",
            "required": [
              "epoch",
              "kind",
              "random_bytes",
              "randomness_round"
            ],
            "properties": {
              "epoch": {
                "$ref": "#/components/schemas/BigInt_for_uint64"
              },
              "kind": {
                "type": "string",
                "enum": [
                  "RandomnessStateUpdate"
                ]
              },
              "random_bytes": {
                "type": "array",
                "items": {
                  "type": "integer",
                  "format": "uint8",
                  "minimum": 0.0
                }
              },
              "randomness_round": {
                "$ref": "#/components/schemas/BigInt_for_uint64"
              }
            }
          },
          {
            "description": "The transaction which occurs only at the end of the epoch",
            "type": "object",
            "required": [
              "kind",
              "transactions"
            ],
            "properties": {
              "kind": {
                "type": "string",
                "enum": [
                  "EndOfEpochTransaction"
                ]
              },
              "transactions": {
                "type": "array",
                "items": {
                  "$ref": "#/components/schemas/SuiEndOfEpochTransactionKind"
                }
              }
            }
          },
          {
            "type": "object",
            "required": [
              "commit_timestamp_ms",
              "consensus_commit_digest",
              "epoch",
              "kind",
              "round"
            ],
            "properties": {
              "commit_timestamp_ms": {
                "$ref": "#/components/schemas/BigInt_for_uint64"
              },
              "consensus_commit_digest": {
                "$ref": "#/components/schemas/ConsensusCommitDigest"
              },
              "epoch": {
                "$ref": "#/components/schemas/BigInt_for_uint64"
              },
              "kind": {
                "type": "string",
                "enum": [
                  "ConsensusCommitPrologueV2"
                ]
              },
              "round": {
                "$ref": "#/components/schemas/BigInt_for_uint64"
              }
            }
          },
          {
            "type": "object",
            "required": [
              "commit_timestamp_ms",
              "consensus_commit_digest",
              "consensus_determined_version_assignments",
              "epoch",
              "kind",
              "round"
            ],
            "properties": {
              "commit_timestamp_ms": {
                "$ref": "#/components/schemas/BigInt_for_uint64"
              },
              "consensus_commit_digest": {
                "$ref": "#/components/schemas/ConsensusCommitDigest"
              },
              "consensus_determined_version_assignments": {
                "$ref": "#/components/schemas/ConsensusDeterminedVersionAssignments"
              },
              "epoch": {
                "$ref": "#/components/schemas/BigInt_for_uint64"
              },
              "kind": {
                "type": "string",
                "enum": [
                  "ConsensusCommitPrologueV3"
                ]
              },
              "round": {
                "$ref": "#/components/schemas/BigInt_for_uint64"
              },
              "sub_dag_index": {
                "default": null,
                "anyOf": [
                  {
                    "$ref": "#/components/schemas/BigInt_for_uint64"
                  },
                  {
                    "type": "null"
                  }
                ]
              }
            }
          },
          {
            "type": "object",
            "required": [
              "additional_state_digest",
              "commit_timestamp_ms",
              "consensus_commit_digest",
              "consensus_determined_version_assignments",
              "epoch",
              "kind",
              "round"
            ],
            "properties": {
              "additional_state_digest": {
                "$ref": "#/components/schemas/AdditionalConsensusStateDigest"
              },
              "commit_timestamp_ms": {
                "$ref": "#/components/schemas/BigInt_for_uint64"
              },
              "consensus_commit_digest": {
                "$ref": "#/components/schemas/ConsensusCommitDigest"
              },
              "consensus_determined_version_assignments": {
                "$ref": "#/components/schemas/ConsensusDeterminedVersionAssignments"
              },
              "epoch": {
                "$ref": "#/components/schemas/BigInt_for_uint64"
              },
              "kind": {
                "type": "string",
                "enum": [
                  "ConsensusCommitPrologueV4"
                ]
              },
              "round": {
                "$ref": "#/components/schemas/BigInt_for_uint64"
              },
              "sub_dag_index": {
                "default": null,
                "anyOf": [
                  {
                    "$ref": "#/components/schemas/BigInt_for_uint64"
                  },
                  {
                    "type": "null"
                  }
                ]
              }
            }
          },
          {
            "description": "A series of commands where the results of one command can be used in future commands",
            "type": "object",
            "required": [
              "inputs",
              "kind",
              "transactions"
            ],
            "properties": {
              "inputs": {
                "description": "Input objects or primitive values",
                "type": "array",
                "items": {
                  "$ref": "#/components/schemas/SuiCallArg"
                }
              },
              "kind": {
                "type": "string",
                "enum": [
                  "ProgrammableSystemTransaction"
                ]
              },
              "transactions": {
                "description": "The transactions to be executed sequentially. A failure in any transaction will result in the failure of the entire programmable transaction block.",
                "type": "array",
                "items": {
                  "$ref": "#/components/schemas/SuiTransaction"
                }
              }
            }
          }
        ]
      },
      "TransactionBlockResponse": {
        "type": "object",
        "required": [
          "digest"
        ],
        "properties": {
          "balanceChanges": {
            "type": [
              "array",
              "null"
            ],
            "items": {
              "$ref": "#/components/schemas/BalanceChange"
            }
          },
          "checkpoint": {
            "description": "The checkpoint number when this transaction was included and hence finalized. This is only returned in the read api, not in the transaction execution api.",
            "anyOf": [
              {
                "$ref": "#/components/schemas/BigInt_for_uint64"
              },
              {
                "type": "null"
              }
            ]
          },
          "confirmedLocalExecution": {
            "type": [
              "boolean",
              "null"
            ]
          },
          "digest": {
            "$ref": "#/components/schemas/TransactionDigest"
          },
          "effects": {
            "anyOf": [
              {
                "$ref": "#/components/schemas/TransactionBlockEffects"
              },
              {
                "type": "null"
              }
            ]
          },
          "errors": {
            "type": "array",
            "items": {
              "type": "string"
            }
          },
          "events": {
            "type": [
              "array",
              "null"
            ],
            "items": {
              "$ref": "#/components/schemas/Event"
            }
          },
          "objectChanges": {
            "type": [
              "array",
              "null"
            ],
            "items": {
              "$ref": "#/components/schemas/ObjectChange"
            }
          },
          "rawEffects": {
            "type": "array",
            "items": {
              "type": "integer",
              "format": "uint8",
              "minimum": 0.0
            }
          },
          "rawTransaction": {
            "description": "BCS encoded [SenderSignedData] that includes input object references returns empty array if `show_raw_transaction` is false",
            "allOf": [
              {
                "$ref": "#/components/schemas/Base64"
              }
            ]
          },
          "timestampMs": {
            "anyOf": [
              {
                "$ref": "#/components/schemas/BigInt_for_uint64"
              },
              {
                "type": "null"
              }
            ]
          },
          "transaction": {
            "description": "Transaction input data",
            "anyOf": [
              {
                "$ref": "#/components/schemas/TransactionBlock"
              },
              {
                "type": "null"
              }
            ]
          }
        }
      },
      "TransactionBlockResponseOptions": {
        "type": "object",
        "properties": {
          "showBalanceChanges": {
            "description": "Whether to show balance_changes. Default to be False",
            "default": false,
            "type": "boolean"
          },
          "showEffects": {
            "description": "Whether to show transaction effects. Default to be False",
            "default": false,
            "type": "boolean"
          },
          "showEvents": {
            "description": "Whether to show transaction events. Default to be False",
            "default": false,
            "type": "boolean"
          },
          "showInput": {
            "description": "Whether to show transaction input data. Default to be False",
            "default": false,
            "type": "boolean"
          },
          "showObjectChanges": {
            "description": "Whether to show object_changes. Default to be False",
            "default": false,
            "type": "boolean"
          },
          "showRawEffects": {
            "description": "Whether to show raw transaction effects. Default to be False",
            "default": false,
            "type": "boolean"
          },
          "showRawInput": {
            "description": "Whether to show bcs-encoded transaction input data",
            "default": false,
            "type": "boolean"
          }
        }
      },
      "TransactionBlockResponseQuery": {
        "type": "object",
        "properties": {
          "filter": {
            "description": "If None, no filter will be applied",
            "default": null,
            "anyOf": [
              {
                "$ref": "#/components/schemas/TransactionFilter"
              },
              {
                "type": "null"
              }
            ]
          },
          "options": {
            "description": "config which fields to include in the response, by default only digest is included",
            "default": null,
            "anyOf": [
              {
                "$ref": "#/components/schemas/TransactionBlockResponseOptions"
              },
              {
                "type": "null"
              }
            ]
          }
        }
      },
      "TransactionDigest": {
        "description": "A transaction will have a (unique) digest.",
        "allOf": [
          {
            "$ref": "#/components/schemas/Digest"
          }
        ]
      },
      "TransactionEventsDigest": {
        "$ref": "#/components/schemas/Digest"
      },
      "TransactionFilter": {
        "oneOf": [
          {
            "description": "CURRENTLY NOT SUPPORTED. Query by checkpoint.",
            "type": "object",
            "required": [
              "Checkpoint"
            ],
            "properties": {
              "Checkpoint": {
                "$ref": "#/components/schemas/BigInt_for_uint64"
              }
            },
            "additionalProperties": false
          },
          {
            "description": "Query by move function.",
            "type": "object",
            "required": [
              "MoveFunction"
            ],
            "properties": {
              "MoveFunction": {
                "type": "object",
                "required": [
                  "package"
                ],
                "properties": {
                  "function": {
                    "type": [
                      "string",
                      "null"
                    ]
                  },
                  "module": {
                    "type": [
                      "string",
                      "null"
                    ]
                  },
                  "package": {
                    "$ref": "#/components/schemas/ObjectID"
                  }
                }
              }
            },
            "additionalProperties": false
          },
          {
            "description": "Query by input object.",
            "type": "object",
            "required": [
              "InputObject"
            ],
            "properties": {
              "InputObject": {
                "$ref": "#/components/schemas/ObjectID"
              }
            },
            "additionalProperties": false
          },
          {
            "description": "Query by changed object, including created, mutated and unwrapped objects.",
            "type": "object",
            "required": [
              "ChangedObject"
            ],
            "properties": {
              "ChangedObject": {
                "$ref": "#/components/schemas/ObjectID"
              }
            },
            "additionalProperties": false
          },
          {
            "description": "Query for transactions that touch this object.",
            "type": "object",
            "required": [
              "AffectedObject"
            ],
            "properties": {
              "AffectedObject": {
                "$ref": "#/components/schemas/ObjectID"
              }
            },
            "additionalProperties": false
          },
          {
            "description": "Query by sender address.",
            "type": "object",
            "required": [
              "FromAddress"
            ],
            "properties": {
              "FromAddress": {
                "$ref": "#/components/schemas/SuiAddress"
              }
            },
            "additionalProperties": false
          },
          {
            "description": "Query by recipient address.",
            "type": "object",
            "required": [
              "ToAddress"
            ],
            "properties": {
              "ToAddress": {
                "$ref": "#/components/schemas/SuiAddress"
              }
            },
            "additionalProperties": false
          },
          {
            "description": "Query by sender and recipient address.",
            "type": "object",
            "required": [
              "FromAndToAddress"
            ],
            "properties": {
              "FromAndToAddress": {
                "type": "object",
                "required": [
                  "from",
                  "to"
                ],
                "properties": {
                  "from": {
                    "$ref": "#/components/schemas/SuiAddress"
                  },
                  "to": {
                    "$ref": "#/components/schemas/SuiAddress"
                  }
                }
              }
            },
            "additionalProperties": false
          },
          {
            "description": "CURRENTLY NOT SUPPORTED. Query txs that have a given address as sender or recipient.",
            "type": "object",
            "required": [
              "FromOrToAddress"
            ],
            "properties": {
              "FromOrToAddress": {
                "type": "object",
                "required": [
                  "addr"
                ],
                "properties": {
                  "addr": {
                    "$ref": "#/components/schemas/SuiAddress"
                  }
                }
              }
            },
            "additionalProperties": false
          },
          {
            "description": "Query by transaction kind",
            "type": "object",
            "required": [
              "TransactionKind"
            ],
            "properties": {
              "TransactionKind": {
                "type": "string"
              }
            },
            "additionalProperties": false
          },
          {
            "description": "Query transactions of any given kind in the input.",
            "type": "object",
            "required": [
              "TransactionKindIn"
            ],
            "properties": {
              "TransactionKindIn": {
                "type": "array",
                "items": {
                  "type": "string"
                }
              }
            },
            "additionalProperties": false
          }
        ]
      },
      "TransferObjectParams": {
        "type": "object",
        "required": [
          "objectId",
          "recipient"
        ],
        "properties": {
          "objectId": {
            "$ref": "#/components/schemas/ObjectID"
          },
          "recipient": {
            "$ref": "#/components/schemas/SuiAddress"
          }
        }
      },
      "TypeOrigin": {
        "description": "Identifies a struct and the module it was defined in",
        "type": "object",
        "required": [
          "datatype_name",
          "module_name",
          "package"
        ],
        "properties": {
          "datatype_name": {
            "type": "string"
          },
          "module_name": {
            "type": "string"
          },
          "package": {
            "$ref": "#/components/schemas/ObjectID"
          }
        }
      },
      "TypeTag": {
        "type": "string"
      },
      "UpgradeInfo": {
        "description": "Upgraded package info for the linkage table",
        "type": "object",
        "required": [
          "upgraded_id",
          "upgraded_version"
        ],
        "properties": {
          "upgraded_id": {
            "description": "ID of the upgraded packages",
            "allOf": [
              {
                "$ref": "#/components/schemas/ObjectID"
              }
            ]
          },
          "upgraded_version": {
            "description": "Version of the upgraded package",
            "allOf": [
              {
                "$ref": "#/components/schemas/SequenceNumber2"
              }
            ]
          }
        }
      },
      "ValidatorApy": {
        "type": "object",
        "required": [
          "address",
          "apy"
        ],
        "properties": {
          "address": {
            "$ref": "#/components/schemas/SuiAddress"
          },
          "apy": {
            "type": "number",
            "format": "double"
          }
        }
      },
      "ValidatorApys": {
        "type": "object",
        "required": [
          "apys",
          "epoch"
        ],
        "properties": {
          "apys": {
            "type": "array",
            "items": {
              "$ref": "#/components/schemas/ValidatorApy"
            }
          },
          "epoch": {
            "$ref": "#/components/schemas/BigInt_for_uint64"
          }
        }
      },
      "ZkLoginAuthenticator": {
        "description": "An zk login authenticator with all the necessary fields.",
        "type": "object",
        "required": [
          "inputs",
          "maxEpoch",
          "userSignature"
        ],
        "properties": {
          "inputs": {
            "$ref": "#/components/schemas/ZkLoginInputs"
          },
          "maxEpoch": {
            "type": "integer",
            "format": "uint64",
            "minimum": 0.0
          },
          "userSignature": {
            "$ref": "#/components/schemas/Signature"
          }
        }
      },
      "ZkLoginAuthenticatorAsBytes": {
        "$ref": "#/components/schemas/Base64"
      },
      "ZkLoginInputs": {
        "description": "All inputs required for the zk login proof verification and other public inputs.",
        "type": "object",
        "required": [
          "addressSeed",
          "headerBase64",
          "issBase64Details",
          "proofPoints"
        ],
        "properties": {
          "addressSeed": {
            "$ref": "#/components/schemas/Bn254FrElement"
          },
          "headerBase64": {
            "type": "string"
          },
          "issBase64Details": {
            "$ref": "#/components/schemas/Claim"
          },
          "proofPoints": {
            "$ref": "#/components/schemas/ZkLoginProof"
          }
        }
      },
      "ZkLoginIntentScope": {
        "type": "string",
        "enum": [
          "TransactionData",
          "PersonalMessage"
        ]
      },
      "ZkLoginProof": {
        "description": "The struct for zk login proof.",
        "type": "object",
        "required": [
          "a",
          "b",
          "c"
        ],
        "properties": {
          "a": {
            "type": "array",
            "items": {
              "$ref": "#/components/schemas/Bn254FqElement"
            }
          },
          "b": {
            "type": "array",
            "items": {
              "type": "array",
              "items": {
                "$ref": "#/components/schemas/Bn254FqElement"
              }
            }
          },
          "c": {
            "type": "array",
            "items": {
              "$ref": "#/components/schemas/Bn254FqElement"
            }
          }
        }
      },
      "ZkLoginPublicIdentifier": {
        "description": "A wrapper struct to retrofit in [enum PublicKey] for zkLogin. Useful to construct [struct MultiSigPublicKey].",
        "allOf": [
          {
            "$ref": "#/components/schemas/Base64"
          }
        ]
      },
      "ZkLoginVerifyResult": {
        "type": "object",
        "required": [
          "errors",
          "success"
        ],
        "properties": {
          "errors": {
            "description": "The errors field captures any verification error",
            "type": "array",
            "items": {
              "type": "string"
            }
          },
          "success": {
            "description": "The boolean result of the verification. If true, errors should be empty.",
            "type": "boolean"
          }
        }
      }
    }
  }
}<|MERGE_RESOLUTION|>--- conflicted
+++ resolved
@@ -12,11 +12,7 @@
       "name": "Apache-2.0",
       "url": "https://raw.githubusercontent.com/MystenLabs/sui/main/LICENSE"
     },
-<<<<<<< HEAD
     "version": "1.51.5"
-=======
-    "version": "1.50.1"
->>>>>>> e3841683
   },
   "methods": [
     {
@@ -1358,10 +1354,7 @@
                 "disallow_change_struct_type_params_on_upgrade": false,
                 "disallow_new_modules_in_deps_only_packages": false,
                 "disallow_self_identifier": false,
-<<<<<<< HEAD
                 "enable_accumulators": false,
-=======
->>>>>>> e3841683
                 "enable_coin_deny_list": false,
                 "enable_coin_deny_list_v2": false,
                 "enable_effects_v2": false,
