--- conflicted
+++ resolved
@@ -223,11 +223,7 @@
 
 [workspace.package]
 # This version string will be inherited by sui-core, sui-faucet, sui-node, sui-tools, sui-sdk, sui-move-build, and sui crates.
-<<<<<<< HEAD
 version = "1.51.5"
-=======
-version = "1.50.1"
->>>>>>> e3841683
 
 [profile.release]
 # debug = 1 means line charts only, which is minimum needed for good stack traces
@@ -653,12 +649,6 @@
 anemo-tower = { git = "https://github.com/mystenlabs/anemo.git", rev = "9c52c3c7946532163a79129db15180cdb984bab4" }
 
 # core-types from the new sdk for use in gRPC
-<<<<<<< HEAD
-sui-sdk-types = { git = "https://github.com/MystenLabs/sui-rust-sdk.git", rev = "b64827452de2e3f9e62ee8f3cb456a93c2b66b53", features = [ "hash", "serde" ] }
-sui-crypto = { git = "https://github.com/MystenLabs/sui-rust-sdk.git", rev = "b64827452de2e3f9e62ee8f3cb456a93c2b66b53", features = [ "ed25519", "secp256r1", "secp256k1", "passkey", "zklogin" ] }
-sui-graphql-client = { git = "https://github.com/MystenLabs/sui-rust-sdk.git", rev = "b64827452de2e3f9e62ee8f3cb456a93c2b66b53" }
-sui-graphql-client-build = { git = "https://github.com/MystenLabs/sui-rust-sdk.git", rev = "b64827452de2e3f9e62ee8f3cb456a93c2b66b53" }
-=======
 sui-sdk-types = { git = "https://github.com/MystenLabs/sui-rust-sdk.git", rev = "bf1875211b15bd67ce5f7a72152bf952479f1668", features = [
   "hash",
   "serde",
@@ -672,7 +662,6 @@
 ] }
 sui-graphql-client = { git = "https://github.com/MystenLabs/sui-rust-sdk.git", rev = "bf1875211b15bd67ce5f7a72152bf952479f1668" }
 sui-graphql-client-build = { git = "https://github.com/MystenLabs/sui-rust-sdk.git", rev = "bf1875211b15bd67ce5f7a72152bf952479f1668" }
->>>>>>> e3841683
 
 ### Workspace Members ###
 anemo-benchmark = { path = "crates/anemo-benchmark" }
